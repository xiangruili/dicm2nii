--- conflicted
+++ resolved
@@ -1,3066 +1,3061 @@
-function varargout = dicm2nii(src, niiFolder, fmt)
-% Convert dicom and more into nii or img/hdr files. 
-% 
-% DICM2NII(dcmSource, niiFolder, outFormat)
-% 
-% The input arguments are all optional:
-%  1. source file or folder can be a zip or tgz file, a folder containing dicom
-%     files, or other convertible files. It can also contain wildcards like 
-%     'run1_*' for all files start with 'run1_'.
-%  2. folder to save result files.
-%  3. output file format:
-%      0 or '.nii'           for single nii uncompressed.
-%      1 or '.nii.gz'        for single nii compressed (default).
-%      2 or '.hdr'           for hdr/img pair uncompressed.
-%      3 or '.hdr.gz'        for hdr/img pair compressed.
-%      4 or '.nii 3D'        for 3D nii uncompressed (SPM12).
-%      5 or '.nii.gz 3D'     for 3D nii compressed.
-%      6 or '.hdr 3D'        for 3D hdr/img pair uncompressed (SPM8).
-%      7 or '.hdr.gz 3D'     for 3D hdr/img pair compressed.
-%      'bids'                for bids data structure (http://bids.neuroimaging.io/)
-%
-% Typical examples:
-%  DICM2NII; % bring up user interface if there is no input argument
-%  DICM2NII('D:/myProj/zip/subj1.zip', 'D:/myProj/subj1/data'); % zip file
-%  DICM2NII('D:/myProj/subj1/dicom/', 'D:/myProj/subj1/data'); % folder
-% 
-% Less common examples:
-%  DICM2NII('D:/myProj/dicom/', 'D:/myProj/subj2/data', 'nii'); % no gz compress
-%  DICM2NII('D:/myProj/dicom/run2*', 'D:/myProj/subj/data'); % convert run2 only
-%  DICM2NII('D:/dicom/', 'D:/data', '3D.nii'); % SPM style files
-% 
-% If there is no input, or any of the first two input is empty, the graphic user
-% interface will appear.
-% 
-% If the first input is a zip/tgz file, such as those downloaded from a dicom
-% server, DICM2NII will extract files into a temp folder, create NIfTI files
-% into the data folder, and then delete the temp folder. For this reason, it is
-% better to keep the compressed file as backup.
-% 
-% If a folder is the data source, DICM2NII will convert all files in the folder
-% and its subfolders (there is no need to sort files for different series).
-% 
-% The output file names adopt SeriesDescription or ProtocolName of each series
-% used on scanner console. If both original and MoCo series are present, '_MoCo'
-% will be appended for MoCo series. For phase image, such as those from field
-% map, '_phase' will be appended to the name. If multiple subjects data are
-% mixed (highly discouraged), subject name will be in file name. In case of name
-% conflict, SeriesNumber, such as '_s005', will be appended to make file names
-% unique. It is suggested to use short, descriptive and distinct
-% SeriesDescription on the scanner console.
-% 
-% For SPM 3D files, the file names will have volume index in format of '_00001'
-% appended to above name.
-% 
-% Please note that, if a file in the middle of a series is missing, the series
-% will normally be skipped without converting, and a warning message in red text
-% will be shown in Command Window. The message will also be saved into a text
-% file under the data folder.
-% 
-% A Matlab data file, dcmHeaders.mat, is always saved into the data folder. This
-% file contains dicom header from the first file for created series and some
-% information from last file in field LastFile. Some extra information is also
-% saved into this file. For MoCo series, motion parameters (RBMoCoTrans and
-% RBMoCoRot) are also saved.
-% 
-% Slice timing information, if available, is stored in nii header, such as
-% slice_code and slice_duration. But the simple way may be to use the field
-% SliceTiming in dcmHeaders.mat. That timing is actually those numbers for FSL
-% when using custom slice timing. This is the universal method to specify any
-% kind of slice order, and for now, is the only way which works for multiband.
-% Slice order is one of the most confusing parameters, and it is recommended to
-% use this method to avoid mistake. Following shows how to convert this timing
-% into slice timing in ms and slice order for SPM:
-%   
-%  load('dcmHeaders.mat'); % or drag and drop the MAT file into Command Window
-%  s = h.myFuncSeries; % field name is the same as nii file name
-%  spm_ms = (0.5 - s.SliceTiming) * s.RepetitionTime;
-%  [~, spm_order] = sort(-s.SliceTiming);
-% 
-% Some information, such as TE, phase encoding direction and effective dwell
-% time, are stored in descrip of nii header. These are useful for fieldmap B0
-% unwarp correction. Acquisition start time and date are also stored, and this
-% may be useful if one wants to align the functional data to some physiological
-% recording, like pulse, respiration or ECG.
-% 
-% If there is DTI series, bval and bvec files will be generated for FSL etc.
-% bval and bvec are also saved in the dcmHeaders.mat file.
-% 
-% Starting from 20150514, the converter stores some useful information in NIfTI
-% text extension (ecode=6). nii_tool can decode these information easily:
-%  ext = nii_tool('ext', 'myNiftiFile.nii'); % read NIfTI extension
-% ext.edata_decoded contains all above mentioned information, and more. The
-% included nii_viewer can show the extension by Window->Show NIfTI ext.
-% 
-% Several preference can be set from dicm2nii GUI. The preference change stays
-% in effect until it is changed next time. 
-% 
-% One of preference is to save a .json file for each converted NIfTI. For more
-% information about the purpose of json file, check
-%  http://bids.neuroimaging.io/ 
-% 
-% By default, the converter will use parallel pool for dicom header reading if
-% there are 2000+ files. User can turn this off from GUI.
-% 
-% By default, the PatientName is stored in NIfTI hdr and ext. This can be turned
-% off from GUI.
-% 
-% Please note that some information, such as the slice order information, phase
-% encoding direction and DTI bvec are in image reference, rather than NIfTI
-% coordinate system. This is because most analysis packages require information
-% in image space. For this reason, in case the image in a NIfTI file is flipped
-% or re-oriented, these information may not be correct anymore.
-% 
-% Please report any bug to xiangrui.li@gmail.com or at
-% https://github.com/xiangruili/dicm2nii/issues
-% http://www.mathworks.com/matlabcentral/fileexchange/42997
-% 
-% To cite the work and for more detail about the conversion, check the paper at
-% http://www.sciencedirect.com/science/article/pii/S0165027016300073
-% 
-% See also NII_VIEWER, NII_MOCO, NII_STC
-
-% Thanks to:
-% Jimmy Shen's Tools for NIfTI and ANALYZE image,
-% Chris Rorden's dcm2nii pascal source code,
-% Przemyslaw Baranski for direction cosine matrix to quaternions. 
-
-% History (yymmdd):
-% 130512 Publish to CCBBI users (Xiangrui Li).
-% 130823 Remove dependency on Image Processing Toolbox.
-% 130919 Work for GE and Philips dicom at Chris R website.
-% 130923 Work for Philips PAR/REC pair files.
-% 131021 Implement conversion for AFNI HEAD/BRIK.
-% 131219 Write warning message to a file in data folder (Gui's suggestion).
-% 140621 Support tgz file as data source.
-% 150112 Use nii_tool.m, remove make_nii, save_nii etc from this file.
-% 150209 Support output format for SPM style: 3D output;
-% 150405 Implement BrainVoyager dmr/fmr/vmr conversion: need BVQX_file. 
-% 150514 set_nii_ext: start to store txt edata (ecode=6).
-% 160127 dicm_hdr & dicm_img: support big endian dicom.
-% 160229 reorient now makes det<0, instead negative 1st axis (cor slice affected).
-% 170404 set MB slice_code to 0 to avoid FreeSurfer error. Thx JacobM.
-% 170826 Use 'VolumeTiming' for missing volumes based on BIDS.
-% 171211 Make it work for Siemens multiframe dicom (seems 3D only).
-% 180523 set_nii_hdr: use MRScaleSlope for Philips, same as dcm2niiX default.
-% 180530 store EchoTimes and CardiacTriggerDelayTimes;
-%        split_components: not only phase, json for each file (thx ChrisR).
-% 180614 Implement scale_16bit: free precision for tools using 16-bit datatype. 
-% 180914 support UIH dicm, both GRID (mosaic) and regular. 
-% 190122 add BIDS support. tanguy.duval@inserm.fr
-%  Most later history relies on GitHub
-
-% TODO: need testing files to figure out following parameters:
-%    flag for MOCO series for GE/Philips
-%    GE non-axial slice (phase: ROW) bvec sign
-%    Phase image flag for GE
-
-if nargout, varargout{1} = ''; end
-if nargin==3 && ischar(fmt) && strcmp(fmt, 'func_handle') % special purpose
-    varargout{1} = str2func(niiFolder);
-    return;
-end
-
-%% Deal with output format first, and error out if invalid
-if nargin<3 || isempty(fmt), fmt = 1; end % default .nii.gz
-no_save = ischar(fmt) && strcmp(fmt, 'no_save');
-if no_save, fmt = 'nii'; end
-
-bids = false;
-if ischar(fmt) && strcmpi(fmt,'BIDS')
-    bids = true;
-    fmt = '.nii.gz';
-end
-if ischar(fmt) && strcmpi(fmt,'BIDSNII')
-    bids = true;
-    fmt = '.nii';
-end
-if bids && verLessThanOctave
-    fprintf('BIDS conversion is easier with MATLAB R2018a or later.\n')
-end
-
-if (isnumeric(fmt) && any(fmt==[0 1 4 5])) || ...
-        (ischar(fmt) && ~isempty(regexpi(fmt, 'nii')))
-    ext = '.nii';
-elseif (isnumeric(fmt) && any(fmt==[2 3 6 7])) || (ischar(fmt) && ...
-        (~isempty(regexpi(fmt, 'hdr')) || ~isempty(regexpi(fmt, 'img'))))
-    ext = '.img';
-else
-    error(' Invalid output file format (the 3rd input).');
-end
-
-if (isnumeric(fmt) && mod(fmt,2)) || (ischar(fmt) && ~isempty(regexpi(fmt, '.gz')))
-    ext = [ext '.gz']; % gzip file
-end
-
-rst3D = (isnumeric(fmt) && fmt>3) || (ischar(fmt) && ~isempty(regexpi(fmt, '3D')));
-
-if nargin<1 || isempty(src) || (nargin<2 || isempty(niiFolder))
-    create_gui; % show GUI if input is not enough
-    return;
-end
-
-%% Deal with niiFolder
-if ~isfolder(niiFolder), mkdir(niiFolder); end
-niiFolder = [fullName(niiFolder) filesep];
-converter = ['dicm2nii.m ' getVersion];
-if errorLog('', niiFolder) && ~no_save % remember niiFolder for later call
-    more off;
-    disp(['Xiangrui Li''s ' converter ' (feedback to xiangrui.li@gmail.com)']);
-end
-
-%% Deal with data source
-tic;
-if isnumeric(src)
-    error('Invalid dicom source.');    
-elseif iscellstr(src) %#ok<*ISCLSTR> % multiple files/folders
-    fnames = {};
-    for i = 1:numel(src)
-        if isfolder(src{i})
-            fnames = [fnames filesInDir(src{i})];
-        else
-            a = dir(src{i});
-            if isempty(a), continue; end
-            dcmFolder = fileparts(fullName(src{i}));
-            fnames = [fnames fullfile(dcmFolder, a.name)];
-        end
-    end
-elseif isfolder(src) % folder
-    fnames = filesInDir(src);
-elseif ~exist(src, 'file') % like input: run1*.dcm
-    fnames = dir(src);
-    if isempty(fnames), error('%s does not exist.', src); end
-    fnames([fnames.isdir]) = [];
-    dcmFolder = fileparts(fullName(src));
-    fnames = strcat(dcmFolder, filesep, {fnames.name});    
-elseif ischar(src) % 1 dicom or zip/tgz file
-    dcmFolder = fileparts(fullName(src));
-    unzip_cmd = compress_func(src);
-    if isempty(unzip_cmd)
-        fnames = dir(src);
-        fnames = strcat(dcmFolder, filesep, {fnames.name});
-    else % unzip if compressed file is the source
-        [~, fname, ext1] = fileparts(src);
-        dcmFolder = sprintf('%stmpDcm%s/', niiFolder, fname);
-        if ~isfolder(dcmFolder)
-            mkdir(dcmFolder);
-            delTmpDir = onCleanup(@() rmdir(dcmFolder, 's'));
-        end
-        disp(['Extracting files from ' fname ext1 ' ...']);
-        
-        if strcmp(unzip_cmd, 'unzip')
-            cmd = sprintf('unzip -qq -o %s -d %s', src, dcmFolder);
-            err = system(cmd); % first try system unzip
-            if err, unzip(src, dcmFolder); end % Matlab's unzip is too slow
-        elseif strcmp(unzip_cmd, 'untar')
-            if isempty(which('untar'))
-                error('No untar found in matlab path.');
-            end
-            untar(src, dcmFolder);
-        end
-        fnames = filesInDir(dcmFolder);
-    end
-else
-    error('Unknown dicom source.');
-end
-nFile = numel(fnames);
-if nFile<1, error(' No files found in the data source.'); end
-
-%% user preference
-pf.save_patientName = getpref('dicm2nii_gui_para', 'save_patientName', true);
-pf.save_json        = getpref('dicm2nii_gui_para', 'save_json', false);
-pf.use_parfor       = getpref('dicm2nii_gui_para', 'use_parfor', true);
-pf.use_seriesUID    = getpref('dicm2nii_gui_para', 'use_seriesUID', true);
-pf.lefthand         = getpref('dicm2nii_gui_para', 'lefthand', true);
-pf.scale_16bit      = getpref('dicm2nii_gui_para', 'scale_16bit', false);
-
-%% Check each file, store partial header in cell array hh
-% first 2 fields are must. First 10 indexed in code
-flds = {'Columns' 'Rows' 'BitsAllocated' 'SeriesInstanceUID' 'SeriesNumber' ...
-    'ImageOrientationPatient' 'ImagePositionPatient' 'PixelSpacing' ...
-    'SliceThickness' 'SpacingBetweenSlices' ... % these 10 indexed in code
-    'PixelRepresentation' 'BitsStored' 'HighBit' 'SamplesPerPixel' ...
-    'PlanarConfiguration' 'EchoTime' 'RescaleIntercept' 'RescaleSlope' ...
-    'InstanceNumber' 'NumberOfFrames' 'B_value' 'DiffusionGradientDirection' ...
-    'RTIA_timer' 'RBMoCoTrans' 'RBMoCoRot' 'AcquisitionNumber'};
-dict = dicm_dict('SIEMENS', flds); % dicm_hdr will update vendor if needed
-
-% read header for all files, use parpool if available and worthy
-if ~no_save, fprintf('Validating %g files ...\n', nFile); end
-hh = cell(1, nFile); errStr = cell(1, nFile);
-doParFor = pf.use_parfor && nFile>2000 && useParTool;
-for k = 1:nFile
-    [hh{k}, errStr{k}, dict] = dicm_hdr(fnames{k}, dict);
-    if doParFor && ~isempty(hh{k}) % parfor wont allow updating dict
-        parfor i = k+1:nFile
-            [hh{i}, errStr{i}] = dicm_hdr(fnames{i}, dict); 
-        end
-        break; 
-    end
-end
-
-%% sort headers into cell h by SeriesInstanceUID, EchoTime and InstanceNumber
-h = {}; % in case of no dicom files at all
-errInfo = '';
-seriesUIDs = {}; ETs = {};
-for k = 1:nFile
-    s = hh{k};
-    if isempty(s) || any(~isfield(s, flds(1:2))) || ~isfield(s, 'PixelData') ...
-            || (isstruct(s.PixelData) && s.PixelData.Bytes<1)
-        if ~isempty(errStr{k}) % && isempty(strfind(errInfo, errStr{k}))
-            errInfo = sprintf('%s\n%s\n', errInfo, errStr{k});
-        end
-        continue; % ingore the file
-    end
-
-    if isfield(s, flds{4}) && (pf.use_seriesUID || ~isfield(s, 'SeriesNumber'))
-        sUID = s.SeriesInstanceUID;
-    else % make up UID
-        if isfield(s, 'SeriesNumber'), sN = s.SeriesNumber; 
-        else, sN = fix(toc*1e6); % unique sN for each dicm file
-        end
-        sUID = sprintf('%s%g', tryGetField(s, 'SeriesDescription', ''), sN);
-    end
-    
-    m = find(strcmp(sUID, seriesUIDs));
-    if isempty(m)
-        m = numel(seriesUIDs) + 1;
-        seriesUIDs{m} = sUID;
-        ETs{m} = [];
-    end
-    
-    % EchoTime is needed for Siemens fieldmap mag series
-    et = tryGetField(s, 'EchoTime');
-    if isempty(et), i = 1;
-    else
-        i = find(et == ETs{m}); % strict equal?
-        if isempty(i)
-            i = numel(ETs{m}) + 1;
-            ETs{m}(i) = et;
-            if i>1
-                [ETs{m}, ind] = sort(ETs{m});
-                i = find(et == ETs{m});
-                h{m}{end+1}{1} = [];
-                h{m} = h{m}(ind);
-            end
-        end
-    end
-    j = tryGetField(s, 'InstanceNumber');
-    if isempty(j) || j<1
-        try j = numel(h{m}{i}) + 1;
-        catch, j = 1; 
-        end
-    end
-    h{m}{i}{j} = s; % sort partial header
-end
-clear hh errStr;
-
-%% Check headers: remove dim-inconsistent series
-nRun = numel(h);
-if nRun<1 % no valid series
-    errorLog(sprintf('No valid files found:\n%s.', errInfo)); 
-    return;
-end
-keep = true(1, nRun); % true for useful runs
-subjs = cell(1, nRun); vendor = cell(1, nRun);
-sNs = ones(1, nRun); studyIDs = cell(1, nRun);
-fldsCk = {'ImageOrientationPatient' 'NumberOfFrames' 'Columns' 'Rows' ...
-          'PixelSpacing' 'RescaleIntercept' 'RescaleSlope' 'SamplesPerPixel' ...
-          'SpacingBetweenSlices' 'SliceThickness'}; % last for thickness
-for i = 1:nRun
-    h{i} = [h{i}{:}]; % concatenate different EchoTime
-    h{i}(cellfun(@isempty, h{i})) = []; % remove all empty cell
-    
-    s = h{i}{1};
-    if ~isfield(s, 'LastFile') % avoid re-read for PAR/HEAD/BV file
-        s = dicm_hdr(s.Filename); % full header for 1st file
-    end
-    if ~isfield(s, 'Manufacturer'), s.Manufacturer = 'Unknown'; end
-    subjs{i} = PatientName(s);
-    acqs{i} =  AcquisitionDateField(s);
-    vendor{i} = s.Manufacturer;
-    if isfield(s, 'SeriesNumber'), sNs(i) = s.SeriesNumber; 
-    else, sNs(i) = fix(toc*1e6); 
-    end
-    studyIDs{i} = tryGetField(s, 'StudyID', '1');
-    series = sprintf('Subject %s, %s (Series %g)', subjs{i}, ProtocolName(s), sNs(i));
-    s = multiFrameFields(s); % no-op if non multi-frame
-    if isempty(s), keep(i) = 0; continue; end % invalid multiframe series
-    s.isDTI = isDTI(s);
-    if ~isfield(s, 'AcquisitionDateTime') % assumption: 1st instance is earliest
-        try s.AcquisitionDateTime = [s.AcquisitionDate s.AcquisitionTime]; end
-    end
-    
-    h{i}{1} = s; % update record in case of full hdr or multiframe
-    
-    nFile = numel(h{i});
-    if nFile>1 && tryGetField(s, 'NumberOfFrames', 1) > 1 % seen in vida
-        for k = 2:nFile % this can be slow: improve in the future
-            h{i}{k} = dicm_hdr(h{i}{k}.Filename); % full header
-            h{i}{k} = multiFrameFields(h{i}{k});
-        end
-        if ~isfield(s, 'EchoTimes') && isfield(s, 'EchoTime')
-            h{i}{1}.EchoTimes = nan(1, nFile);
-            for k = 1:nFile
-                h{i}{1}.EchoTimes(k) = tryGetField(h{i}{k}, 'EchoTime', 0); 
-            end
-        end
-    end
-    
-    % check consistency in 'fldsCk'
-    nFlds = numel(fldsCk);
-    if isfield(s, 'SpacingBetweenSlices'), nFlds = nFlds - 1; end % check 1 of 2
-    for k = 1:nFlds*(nFile>1)
-        if isfield(s, fldsCk{k}), val = s.(fldsCk{k}); else, continue; end
-        val = repmat(double(val), [1 nFile]);
-        for j = 2:nFile
-            if isfield(h{i}{j}, fldsCk{k}), val(:,j) = h{i}{j}.(fldsCk{k});
-            else, keep(i) = 0; break;
-            end
-        end
-        if ~keep(i), break; end % skip silently
-        ind = sum(abs(bsxfun(@minus, val, val(:,2))), 1) / sum(abs(val(:,2))) > 0.01;
-        if ~any(ind), continue; end % good
-        if any(strcmp(fldsCk{k}, {'RescaleIntercept' 'RescaleSlope'}))
-            h{i}{1}.ApplyRescale = true;
-            continue;
-        end
-        if numel(ind)>2 && sum(ind)==1 % 2+ files but only 1 inconsistent
-            h{i}(ind) = []; % remove first or last, but keep the series
-            nFile = nFile - 1;
-            if ind(1) % re-do full header for new 1st file
-                s = dicm_hdr(h{i}{1}.Filename);
-                s.isDTI = isDTI(s);
-                h{i}{1} = s;
-            end
-        else
-            errorLog(['Inconsistent ''' fldsCk{k} ''' for ' series '. Series skipped.']);
-            keep(i) = 0; break;
-        end
-    end
-    
-    nSL = nMosaic(s); % nSL>1 for mosaic
-    if ~isempty(nSL) && nSL>1
-        h{i}{1}.isMos = true;
-        h{i}{1}.LocationsInAcquisition = nSL;
-        if s.isDTI, continue; end % allow missing directions for DTI
-        a = zeros(1, nFile);
-        for j = 1:nFile, a(j) = tryGetField(h{i}{j}, 'InstanceNumber', 1); end
-        if any(diff(a) ~= 1) % like CMRR ISSS seq or multi echo. Error for UIH
-            errorLog(['InstanceNumber discontinuity detected for ' series '.' ...
-                'See VolumeTiming in NIfTI ext or dcmHeaders.mat.']);
-            dict = dicm_dict('', {'AcquisitionDate' 'AcquisitionTime'});
-            vTime = nan(1, nFile);
-            for j = 1:nFile
-                s2 = dicm_hdr(h{i}{j}.Filename, dict);
-                dt = [s2.AcquisitionDate s2.AcquisitionTime];
-                vTime(j) = datenum(dt, 'yyyymmddHHMMSS.fff');
-            end
-            vTime = vTime - min(vTime);
-            h{i}{1}.VolumeTiming = vTime * 86400; % day to seconds
-        end
-        continue; % no other check for mosaic
-    end
-        
-    if ~keep(i) || nFile<2 || ~isfield(s, 'ImagePositionPatient'), continue; end
-    if tryGetField(s, 'NumberOfFrames', 1) > 1, continue; end % Siemens Vida
-    
-    ipp = zeros(nFile, 1);
-    iSL = xform_mat(s); iSL = iSL(3);
-    for j = 1:nFile, ipp(j,:) = h{i}{j}.ImagePositionPatient(iSL); end
-    gantryTilt = abs(tryGetField(s, 'GantryDetectorTilt', 0)) > 0.1;
-    [err, nSL, sliceN, isTZ] = checkImagePosition(ipp, gantryTilt);
-    if ~isempty(err)
-        errorLog([err ' for ' series '. Series skipped.']);
-        keep(i) = 0; continue; % skip
-    end    
-    h{i}{1}.LocationsInAcquisition = uint16(nSL); % best way for nSL?
-
-    nVol = nFile / nSL;
-    if isTZ % Philips
-        ind = reshape(1:nFile, [nVol nSL])';
-        h{i} = h{i}(ind(:));
-    end
-       
-    % re-order slices within vol. No SliceNumber since files are organized
-    if all(diff(sliceN, 2) == 0), continue; end % either 1:nSL or nSL:-1:1
-    if sliceN(end) == 1, sliceN = sliceN(nSL:-1:1); end % not important
-    inc = repmat((0:nVol-1)*nSL, nSL, 1);
-    ind = repmat(sliceN(:), nVol, 1) + inc(:);
-    h{i} = h{i}(ind); % sorted by slice locations
-    
-    if sliceN(1) == 1, continue; end % first file kept: following update h{i}{1}
-    h{i}{1} = dicm_hdr(h{i}{1}.Filename); % read full hdr
-    s = h{i}{sliceN==1}; % original first file
-    fldsCp = {'AcquisitionDateTime' 'isDTI' 'LocationsInAcquisition'};
-    for j = 1:numel(fldsCp)
-        if isfield(h{i}{1}, fldsCk{k}), h{i}{1}.(fldsCp{j}) = s.(fldsCp{j}); end
-    end
-end
-h = h(keep); sNs = sNs(keep); studyIDs = studyIDs(keep); 
-subjs = subjs(keep); vendor = vendor(keep);
-subj = unique(subjs);
-acq = unique(acqs(keep));
-
-% sort h by PatientName, then StudyID, then SeriesNumber
-% Also get correct order for subjs/studyIDs/nStudy/sNs for nii file names
-[~, ind] = sortrows([subjs' studyIDs' num2cell(sNs')]);
-h = h(ind); subjs = subjs(ind); studyIDs = studyIDs(ind); sNs = sNs(ind);
-multiStudy = cellfun(@(c)numel(unique(studyIDs(strcmp(subjs,c))))>1, subjs);
-
-%% Generate unique result file names
-% Unique names are in format of SeriesDescription_s007. Special cases are: 
-%  for phase image, such as field_map phase, append '_phase' to the name;
-%  for MoCo series, append '_MoCo' to the name if both series are present.
-%  for multiple subjs, it is SeriesDescription_subj_s007
-%  for multiple Study, it is SeriesDescription_subj_Study1_s007
-nRun = numel(h); % update it, since we have removed some
-if nRun<1
-    errorLog('No valid series found');
-    return;
-end
-rNames = cell(1, nRun);
-multiSubj = numel(subj)>1;
-j_s = nan(nRun, 1); % index-1 for _s003. needed if 4+ length SeriesNumbers
-
-for i = 1:nRun
-    s = h{i}{1};
-    sN = sNs(i);
-    a = ProtocolName(s);
-    if isPhase(s), a = [a '_phase']; end % phase image
-    if i>1 && sN-sNs(i-1)==1 && isType(s, '\MOCO\'), a = [a '_MoCo']; end
-    if multiSubj, a = [a '_' subjs{i}]; end
-    if multiStudy(i), a = [a '_Study' studyIDs{i}]; end
-    if ~isstrprop(a(1), 'alpha'), a = ['x' a]; end % genvarname behavior
-    % a = regexprep(a, '(?<=\S)\s+([a-z])', '${upper($1)}'); % camel case
-    a = regexprep(regexprep(a, '[^a-zA-Z0-9_]', '_'), '_{2,}', '_');
-    if sN>100 && strncmp(s.Manufacturer, 'Philips', 7)
-        sN = tryGetField(s, 'AcquisitionNumber', floor(sN/100));
-    end
-    j_s(i) = numel(a);
-    rNames{i} = sprintf('%s_s%03i', a, sN);
-    d = numel(rNames{i}) - 255; % file max len = 255
-    if d>0, rNames{i}(j_s(i)+(-d+1:0)) = ''; j_s(i) = j_s(i)-d; end % keep _s007
-end
-
-vendor = strtok(unique(vendor));
-if nargout>0, varargout{1} = subj; end % return converted subject IDs
-
-% After following sort, we need to compare only neighboring names. Remove
-% _s007 if there is no conflict. Have to ignore letter case for Windows & MAC
-fnames = rNames; % copy it, reserve letter cases
-[rNames, iRuns] = sort(lower(fnames));
-j_s = j_s(iRuns);
-for i = 1:nRun
-    if i>1 && strcmp(rNames{i}, rNames{i-1}) % truncated StudyID to PatientName
-        a = num2str(i);
-        rNames{i}(j_s(i)+(-numel(a)+1:0)) = a; % not 100% unique    
-    end
-    a = rNames{i}(1:j_s(i)); % remove _s003
-    % no conflict with both previous and next name
-    if nRun==1 || ... % only one run
-         (i==1    && ~strcmpi(a, rNames{2}(1:j_s(2)))) || ... % first
-         (i==nRun && ~strcmpi(a, rNames{i-1}(1:j_s(i-1)))) || ... % last
-         (i>1 && i<nRun && ~strcmpi(a, rNames{i-1}(1:j_s(i-1))) ...
-                        && ~strcmpi(a, rNames{i+1}(1:j_s(i+1)))) % middle ones
-        fnames{iRuns(i)}(j_s(i)+1:end) = [];
-    end
-end
-if numel(unique(fnames)) < nRun % may happen to user-modified dicom/par
-    fnames = matlab.lang.makeUniqueStrings(fnames); % since R2014a
-end
-fmtStr = sprintf(' %%-%gs %%dx%%dx%%dx%%d\n', max(cellfun(@numel, fnames))+12);
-
-%% Now ready to convert nii series by series
-subjStr = sprintf('''%s'', ', subj{:}); subjStr(end+(-1:0)) = [];
-vendor = sprintf('%s, ', vendor{:}); vendor(end+(-1:0)) = [];
-if ~no_save
-    fprintf('Converting %g series (%s) into %g-D %s: subject %s\n', ...
-            nRun, vendor, 4-rst3D, ext, subjStr);
-end
-
-%% Parse BIDS
-if bids
-    % Manage Multiple SUBJECT or SESSION
-    if multiSubj
-        fprintf(['Multiple subjects detected!!!!! Skipping...\n' ...
-            'Please convert subjects one by one with BIDS options\n'])
-        fprintf('%s\n',subj{:})
-        for isub = 1:length(subj)
-            fprintf('Converting subject one by one...  %s\n',subj{isub})
-            isublist = strcmp(subjs,subj{isub});
-            FileNames = cellfun(@(y) cellfun(@(x) x.Filename,y,'uni',0),h(isublist),'uni',0);
-            dicm2nii([FileNames{:}],niiFolder,'bids')
-        end
-        return;
-    end
-    if numel(acq)>1
-        fprintf('Multiple acquitisition detected!!!!! \n')
-        for iacq = 1:length(acq)
-            fprintf('Converting sessions one by one...  %s\n',acq{iacq})
-            iacqlist = strcmp(acqs(keep),acq{iacq});
-            FileNames = cellfun(@(y) cellfun(@(x) x.Filename,y,'uni',0),h(iacqlist),'uni',0);
-            dicm2nii([FileNames{:}],niiFolder,'bids')
-        end
-        return;
-    end
-
-    % Table: subject Name
-    try
-        asciiInds=[1:47 58:64 91:96 123:127];
-        for j=1:numel(asciiInds)
-            subj=strrep(subj,char(asciiInds(j)),'');
-        end
-        Subject = subj;
-    catch
-        Subject = {'01'};
-    end
-    Session                = {'01'};
-<<<<<<< HEAD
-    try 
-=======
-    if verLessThanOctave
-        AcquisitionDate        = [acq{1}(1:4) '-' acq{1}(5:6) '-' acq{1}(7:8)];
-    else
->>>>>>> 966cab31
-        AcquisitionDate        = datetime(acq{1},'InputFormat','yyyyMMdd');
-        AcquisitionDate.Format = 'yyyy-MM-dd';
-    catch % octave
-        AcquisitionDate        = acq{1};
-        AcquisitionDate        = [AcquisitionDate(1:4) '-' AcquisitionDate(5:6) '-' AcquisitionDate(7:8)];
-    end
-    Comment                = {'N/A'};
-    S = table(Subject,Session,AcquisitionDate,Comment);
-    
-    % Table: Type/Modality
-    valueset = {'skip','skip';
-        'anat','T1w';
-        'anat','T2w';
-        'anat','T1rho';
-        'anat','T1map';
-        'anat','T2map';
-        'anat','T2star';
-        'anat','FLAIR';
-        'anat','FLASH';
-        'anat','PD';
-        'anat','PDmap';
-        'dwi' ,'dwi';
-        'func','task-motor_bold';
-        'func','task-rest_bold';
-        'fmap','phasediff';
-        'fmap','phase1';
-        'fmap','phase2';
-        'fmap','magnitude1';
-        'fmap','magnitude2';
-        'fmap','fieldmap'};
-    Modality = categorical(repmat({'skip'},[length(fnames),1]),valueset(:,2));
-    Type = categorical(repmat({'skip'},[length(fnames),1]),unique(valueset(:,1)));
-    Name = fnames';
-    T = table(Name,Type,Modality);
-    
-    ModalityTablePref = getpref('dicm2nii_gui_para', 'ModalityTable', T);
-    for i = 1:nRun
-        match = cellfun(@(Mod) strcmp(Mod,T{i,1}),table2cell(ModalityTablePref(:,1)));
-        if any(match)
-            T.Type(i) = ModalityTablePref.Type(find(match,1,'first'));
-            T.Modality(i) = ModalityTablePref.Modality(find(match,1,'first'));
-        end
-    end
-
-    % GUI
-    setappdata(0,'Canceldicm2nii',false)
-    scrSz = get(0, 'ScreenSize');
-    clr = [1 1 1]*206/256;
-    figargs = {'bids' * 256.^(0:3)','Position',[min(scrSz(4)+420,620) scrSz(4)-600 420 300],...
-               'Color', clr,...
-               'CloseRequestFcn',@my_closereq};
-    if verLessThanOctave
-        hf = figure(figargs{1});
-        set(hf,figargs{2:end});
-        % add help
-        set(hf,'ToolBar','none')
-        set(hf,'MenuBar','none')
-    else
-        hf = uifigure(figargs{:});
-    end
-    uimenu(hf,'Label','help','Callback',@(src,evnt) showHelp(valueset))
-    set(hf,'Name', 'dicm2nii - BIDS Converter', 'NumberTitle', 'off')
-
-    % tables
-    if verLessThanOctave
-        SCN = S.Properties.VariableNames;
-        S   = table2cell(S); 
-        TCN = T.Properties.VariableNames;
-        T   = cellfun(@char,table2cell(T),'uni',0);
-    end
-    TS = uitable(hf,'Data',S);
-    TT = uitable(hf,'Data',T);
-    TSpos = [20 hf.Position(4)-110 hf.Position(3)-160 90];
-    TTpos = [20 20 hf.Position(3)-160 hf.Position(4)-120];
-    if verLessThanOctave
-        setpixelposition(TS,TSpos);
-        set(TS,'Units','Normalized')
-        setpixelposition(TT,TTpos);
-        set(TT,'Units','Normalized')
-    else
-        TS.Position = TSpos;
-        TT.Position = TTpos;
-    end
-    TS.ColumnEditable = [true true true true];
-    if verLessThanOctave
-        TS.ColumnName = SCN;
-        TT.ColumnName = TCN;
-    end
-    TT.ColumnEditable = [false true true];
-    setappdata(0,'ModalityTable',TT.Data)
-    setappdata(0,'SubjectTable',TS.Data)
-
-    % button
-   	Bpos = [hf.Position(3)-120 20 100 30];
-    BCB  = @(btn,event) BtnModalityTable(hf,TT, TS);
-    if verLessThanOctave
-        B = uicontrol(hf,'Style','pushbutton','String','OK');
-        set(B,'Callback',BCB);
-        setpixelposition(B,Bpos)
-        set(B,'Units','Normalized')
-    else
-        B = uibutton(hf,'Position',Bpos);
-        B.Text = 'OK';
-        B.ButtonPushedFcn = BCB;
-    end
-    
-    % preview panel
-    axesArgs = {hf,'Position',[hf.Position(3)-120 70 100 hf.Position(4)-90],...
-                   'Colormap',gray(64)};
-    ax = previewDicom([],h{1},axesArgs);
-    ax.YTickLabel = [];
-    ax.XTickLabel = [];
-    TT.CellSelectionCallback = @(src,event) previewDicom(ax,h{event.Indices(1)},axesArgs);
-    
-    waitfor(hf);
-    if getappdata(0,'Canceldicm2nii')
-        return;
-    end
-    % get results
-    ModalityTable = getappdata(0,'ModalityTable');
-    SubjectTable = getappdata(0,'SubjectTable');
-    % setpref
-    if istable(ModalityTable)
-        ModalityTable = cellfun(@char,table2cell(ModalityTable),'uni',0);
-    end
-    ModalityTableSavePref = ModalityTable(~any(ismember(ModalityTable(:,2:3),'skip'),2),:);
-    for imod = 1:size(ModalityTableSavePref,1)
-        match = cellfun(@(Mod) strcmp(Mod,ModalityTableSavePref{imod,1}),table2cell(ModalityTablePref(:,1)));
-        if any(match) % replace old pref
-            ModalityTablePref.Type(match) = ModalityTableSavePref{imod,2};
-            ModalityTablePref.Modality(match) = ModalityTableSavePref{imod,3};
-        else % append new pref
-            ModalityTablePref = [ModalityTablePref;ModalityTableSavePref(imod,:)];
-        end
-    end
-    setpref('dicm2nii_gui_para', 'ModalityTable', ModalityTablePref);
-end
-
-%% Convert
-for i = 1:nRun
-    if bids
-        if any(ismember(ModalityTable(i,2:3),'skip')), continue; end
-        if isempty(char(SubjectTable{1,2})) % no session
-            ses = '';
-            session_id='01'; 
-        else
-            session_id=char(SubjectTable{1,2}); 
-            ses = ['ses-' session_id];
-        end
-        % folder
-        modalityfolder = fullfile(['sub-' char(SubjectTable{1,1})],...
-                                    ses,...
-                                    char(ModalityTable{i,2}));
-        if ~exist(fullfile(niiFolder, modalityfolder),'dir')
-            mkdir(fullfile(niiFolder, modalityfolder));
-        end
-        
-        % filename
-        fnames{i} = fullfile(modalityfolder,...
-              ['sub-' char(SubjectTable{1,1}) '_' ses '_' char(ModalityTable{i,3})]);
-        fnames{i} = strrep(fnames{i},'__','_');
-                
-        % _session.tsv
-        try
-            tsvfile = fullfile(niiFolder, ['sub-' char(SubjectTable{1,1})],['sub-' char(SubjectTable{1,1}) '_sessions.tsv']);
-            if verLessThanOctave
-                write_tsv(session_id,tsvfile,'acq_time',SubjectTable{3},'Comment',SubjectTable{4})
-            else
-                write_tsv(session_id,tsvfile,'acq_time',datestr(SubjectTable.AcquisitionDate,'yyyy-mm-dd'),'Comment',SubjectTable.Comment)
-            end
-        catch 
-            warning(['Could not save sub-' char(SubjectTable{1,1}) '_sessions.tsv']);
-        end
-        
-        % participants.tsv
-        if i==1 % same participant for all Run
-            try
-                tsvfile = fullfile(niiFolder, 'participants.tsv');
-                participant_id = SubjectTable{1,1};
-                Sex                    = tryGetField(h{i}{1}, 'PatientSex');
-                Age                    = tryGetField(h{i}{1}, 'PatientAge');
-                if ischar(Age), Age = sscanf(Age, '%f'); end
-                Size                   = tryGetField(h{i}{1}, 'PatientSize');
-                Weight                 = tryGetField(h{i}{1}, 'PatientWeight');
-                write_tsv(participant_id,tsvfile,'Age',Age,'Sex',Sex,'Weight',Weight,'Size',Size)
-            catch
-                warning('Could not save participants.tsv');
-            end
-        end
-    end
-    
-    nFile = numel(h{i});
-    h{i}{1}.NiftiName = fnames{i};
-    s = h{i}{1};
-    if nFile>1 && ~isfield(s, 'LastFile')
-        h{i}{1}.LastFile = h{i}{nFile}; % store partial last header into 1st
-    end
-    
-    for j = 1:nFile
-        if j==1
-            img = dicm_img(s, 0); % initialize img with dicm data type
-            if ndims(img)>4 % err out, likely won't work for other series
-                error('Image with 5 or more dim not supported: %s', s.NiftiName);
-            end
-            applyRescale = tryGetField(s, 'ApplyRescale', false);
-            if applyRescale, img = single(img); end
-        else
-            if j==2, img(:,:,:,:,nFile) = 0; end % pre-allocate for speed
-            img(:,:,:,:,j) = dicm_img(h{i}{j}, 0);
-        end
-        if applyRescale
-            slope = tryGetField(h{i}{j}, 'RescaleSlope', 1);
-            inter = tryGetField(h{i}{j}, 'RescaleIntercept', 0);
-            img(:,:,:,:,j) = img(:,:,:,:,j) * slope + inter;
-        end
-    end
-    if strcmpi(tryGetField(s, 'DataRepresentation', ''), 'COMPLEX')
-        img = complex(img(:,:,:,1:2:end,:), img(:,:,:,2:2:end,:));
-    end
-    [~, ~, d3, d4, ~] = size(img);
-    if strcmpi(tryGetField(s, 'SignalDomainColumns', ''), 'TIME') % no permute
-    elseif d3<2 && d4<2, img = permute(img, [1 2 5 3 4]); % remove dim3,4
-    elseif d4<2,         img = permute(img, [1:3 5 4]);   % remove dim4: Frames
-    elseif d3<2,         img = permute(img, [1 2 4 5 3]); % remove dim3: RGB
-    end
-
-    nSL = double(tryGetField(s, 'LocationsInAcquisition'));
-    if tryGetField(s, 'SamplesPerPixel', 1) > 1 % color image
-        img = permute(img, [1 2 4:8 3]); % put RGB into dim8 for nii_tool
-    elseif tryGetField(s, 'isMos', false) % mosaic
-        img = mos2vol(img, nSL, strncmpi(s.Manufacturer, 'UIH', 3));
-    elseif ndims(img)==3 && ~isempty(nSL) % may need to reshape to 4D
-        if isfield(s, 'SortFrames'), img = img(:,:,s.SortFrames); end
-        dim = size(img);
-        dim(3:4) = [nSL dim(3)/nSL]; % verified integer earlier
-        img = reshape(img, dim);
-    end
-
-    if any(~isfield(s, flds(6:8))) || ~any(isfield(s, flds(9:10)))
-        h{i}{1} = csa2pos(h{i}{1}, size(img,3));
-    end
-    
-    if isa(img, 'uint16') && max(img(:))<32768, img = int16(img); end % lossless    
-    
-    h{i}{1}.ConversionSoftware = converter;
-    nii = nii_tool('init', img); % create nii struct based on img
-    [nii, h{i}] = set_nii_hdr(nii, h{i}, pf, bids); % set most nii hdr
-
-    % Save bval and bvec files after bvec perm/sign adjusted in set_nii_hdr
-    fname = fullfile(niiFolder, fnames{i}); % name without ext
-    if s.isDTI && ~no_save, save_dti_para(h{i}{1}, fname); end
-
-    nii = split_components(nii, h{i}{1}); % split vol components
-    if no_save % only return the first nii
-        nii(1).hdr.file_name = [fnames{i} '.nii'];
-        nii(1).hdr.magic = 'n+1';
-        varargout{1} = nii_tool('update', nii(1));
-        if nRun>1, fprintf(2, 'Only one series is converted.\n'); end
-        return;
-    end
-    
-    for j = 1:numel(nii)
-        nam = fnames{i};
-        if numel(nii)>1, nam = nii(j).hdr.file_name; end
-        fprintf(fmtStr, nam, nii(j).hdr.dim(2:5));
-        nii(j).ext = set_nii_ext(nii(j).json); % NIfTI extension
-        if pf.save_json, save_json(nii(j).json, fname); end
-        nii_tool('save', nii(j), fullfile(niiFolder,[nam ext]), rst3D);
-    end
-        
-    if isfield(nii(1).hdr, 'hdrTilt')
-        nii = nii_xform(nii(1), nii.hdr.hdrTilt);
-        fprintf(fmtStr, [fnames{i} '_Tilt'], nii.hdr.dim(2:5));
-        nii_tool('save', nii, [fname '_Tilt' ext], rst3D); % save xformed nii
-    end
-    
-    h{i} = h{i}{1}; % keep 1st dicm header only
-    if isnumeric(h{i}.PixelData), h{i} = rmfield(h{i}, 'PixelData'); end % BV
-end
-
-if ~bids
-    try % since 2014a 
-        fnames = matlab.lang.makeValidName(fnames);
-        fnames = matlab.lang.makeUniqueStrings(fnames, {}, namelengthmax);
-    catch
-        fnames = genvarname(fnames);
-    end
-    h = cell2struct(h, fnames, 2); % convert into struct
-    fname = [niiFolder 'dcmHeaders.mat'];
-    if exist(fname, 'file') % if file exists, we update fields only
-        S = load(fname);
-        for i = 1:numel(fnames), S.h.(fnames{i}) = h.(fnames{i}); end
-        h = S.h;
-    end
-    save(fname, 'h', '-v7'); % -v7 better compatibility
-else
-    rmappdata(0,'ModalityTable');
-    rmappdata(0,'SubjectTable');
-end
-fprintf('Elapsed time by dicm2nii is %.1f seconds\n\n', toc);
-return;
-
-%% Subfunction: return PatientName
-function subj = PatientName(s)
-subj = tryGetField(s, 'PatientName');
-if isempty(subj), subj = tryGetField(s, 'PatientID', 'Anonymous'); end
-
-%% Subfunction: return AcquisitionDate
-function acq = AcquisitionDateField(s)
-acq = tryGetField(s, 'AcquisitionDate');
-if isempty(acq), acq = tryGetField(s, 'AcquisitionDateTime'); end
-if isempty(acq), acq = tryGetField(s, 'SeriesDate'); end
-if isempty(acq), acq = tryGetField(s, 'StudyDate', ''); end
-
-%% Subfunction: return SeriesDescription
-function name = ProtocolName(s)
-name = tryGetField(s, 'SeriesDescription');
-if isempty(name) || (strncmp(s.Manufacturer, 'SIEMENS', 7) && any(regexp(name, 'MoCoSeries$')))
-    name = tryGetField(s, 'ProtocolName');
-end
-if isempty(name), [~, name] = fileparts(s.Filename); end
-name = strtrim(name);
-
-%% Subfunction: return true if keyword is in s.ImageType
-function tf = isType(s, keyword)
-typ = tryGetField(s, 'ImageType', '');
-tf = ~isempty(strfind(typ, keyword)); %#ok<*STREMP>
-
-%% Subfunction: return true if series is DTI
-function tf = isDTI(s)
-tf = isType(s, '\DIFFUSION'); % Siemens, Philips
-if tf, return; end
-if isfield(s, 'ProtocolDataBlock') % GE, not labeled as \DIFFISION
-    IOPT = tryGetField(s.ProtocolDataBlock, 'IOPT');
-    if isempty(IOPT), tf = tryGetField(s, 'DiffusionDirection', 0)>0;
-    else, tf = ~isempty(regexp(IOPT, 'DIFF', 'once'));
-    end
-elseif strncmpi(s.Manufacturer, 'Philips', 7)
-    tf = strcmp(tryGetField(s, 'MRSeriesDiffusion', 'N'), 'Y');
-elseif isfield(s, 'ApplicationCategory') % UIH
-    tf = ~isempty(regexp(s.ApplicationCategory, 'DTI', 'once'));
-elseif isfield(s, 'AcquisitionContrast') % Bruker    
-    tf = ~isempty(regexpi(s.AcquisitionContrast, 'DIFF', 'once'));
-else % Some Siemens DTI are not labeled as \DIFFUSION
-    tf = ~isempty(csa_header(s, 'B_value'));
-end
-
-%% Subfunction: return true if series is phase img
-function tf = isPhase(s)
-tf = isType(s, '\P\') || ...
-    strcmpi(tryGetField(s, 'ComplexImageComponent', ''), 'PHASE'); % Philips
-
-%% Subfunction: get field if exist, return default value otherwise
-function val = tryGetField(s, field, dftVal)
-if isfield(s, field), val = s.(field); 
-elseif nargin>2, val = dftVal;
-else, val = [];
-end
-
-%% Subfunction: Set most nii header and re-orient img
-function [nii, h] = set_nii_hdr(nii, h, pf, bids)
-dim = nii.hdr.dim(2:4); nVol = nii.hdr.dim(5);
-% fld = 'NumberOfTemporalPositions';
-% if ~isfield(h{1}, fld) && nVol>1, h{1}.(fld) = nVol; end
-
-% Transformation matrix: most important feature for nii
-[ixyz, R, pixdim, xyz_unit] = xform_mat(h{1}, dim); % R: dicom xform matrix
-R(1:2,:) = -R(1:2,:); % dicom LPS to nifti RAS, xform matrix before reorient
-
-% Compute bval & bvec in image reference for DTI series before reorienting
-if h{1}.isDTI, [h, nii] = get_dti_para(h, nii); end
-
-% Store CardiacTriggerDelayTime
-fld = 'CardiacTriggerDelayTime';
-if ~isfield(h{1}, 'CardiacTriggerDelayTimes') && nVol>1 && isfield(h{1}, fld)
-    if numel(h) == 1 % multi frames
-        iFrames = 1:dim(3):dim(3)*nVol;
-        if isfield(h{1}, 'SortFrames'), iFrames = h{1}.SortFrames(iFrames); end
-        s2 = struct(fld, nan(1,nVol));
-        s2 = dicm_hdr(h{1}, s2, iFrames);
-        tt = s2.(fld);
-    else
-        tt = zeros(1, nVol);
-        inc = numel(h) / nVol;
-        for j = 1:nVol
-            tt(j) = tryGetField(h{(j-1)*inc+1}, fld, 0);
-        end
-    end
-    if ~all(diff(tt)==0), h{1}.CardiacTriggerDelayTimes = tt; end
-end
-
-% Get EchoTime for each vol
-if ~isfield(h{1}, 'EchoTimes') && nVol>1 && isfield(h{1}, 'EchoTime')
-    if numel(h) == 1 % 4D multi frames
-        iFrames = 1:dim(3):dim(3)*nVol;
-        if isfield(h{1}, 'SortFrames'), iFrames = h{1}.SortFrames(iFrames); end
-        s2 = struct('EffectiveEchoTime', nan(1,nVol));
-        s2 = dicm_hdr(h{1}, s2, iFrames);
-        ETs = s2.EffectiveEchoTime;
-    else % regular dicom. Vida done previously
-        ETs = zeros(1, nVol);
-        inc = numel(h) / nVol;
-        for j = 1:nVol
-            ETs(j) = tryGetField(h{(j-1)*inc+1}, 'EchoTime', 0);
-        end
-    end
-    if ~all(diff(ETs)==0), h{1}.EchoTimes = ETs; end
-end
-
-% set TR and slice timing related info before re-orient
-[h, nii.hdr] = sliceTiming(h, nii.hdr);
-nii.hdr.xyzt_units = xyz_unit + nii.hdr.xyzt_units; % normally: mm (2) + sec (8)
-s = h{1};
-
-% set TaskName if present in filename (using bids labels convention)
-if bids % parse filename: _task-label
-    task = regexp(s.NiftiName, '(?<=_task_).*?(?=_)', 'match', 'once'); 
-    if ~isempty(task), s.TaskName = task; end
-end
-
-% Store motion parameters for MoCo series
-if all(isfield(s, {'RBMoCoTrans' 'RBMoCoRot'})) && nVol>1
-    inc = numel(h) / nVol;
-    s.RBMoCoTrans = zeros(nVol, 3);
-    s.RBMoCoRot   = zeros(nVol, 3);
-    for j = 1:nVol
-        s.RBMoCoTrans(j,:) = tryGetField(h{(j-1)*inc+1}, 'RBMoCoTrans', [0 0 0]);
-        s.RBMoCoRot(j,:)   = tryGetField(h{(j-1)*inc+1}, 'RBMoCoRot',   [0 0 0]);
-    end
-end
-
-% Store FrameReferenceTime: seen in Philips PET
-if isfield(s, 'FrameReferenceTime') && nVol>1
-    inc = numel(h) / nVol;
-    vTime = zeros(1, nVol);
-    dict = dicm_dict('', 'FrameReferenceTime');
-    for j = 1:nVol
-        s2 = dicm_hdr(h{(j-1)*inc+1}.Filename, dict);
-        vTime(j) = tryGetField(s2, 'FrameReferenceTime', 0);
-    end
-    if vTime(1) > vTime(end) % could also re-read sorted h{i}{1}
-        vTime = flip(vTime);
-        nii.img = flip(nii.img, 4);
-    end
-    s.VolumeTiming = vTime / 1000; % ms to seconds
-end
-
-% dim_info byte: freq_dim, phase_dim, slice_dim low to high, each 2 bits
-[phPos, iPhase] = phaseDirection(s); % phPos relative to image in FSL feat!
-if     iPhase == 2, fps_bits = [1 4 16];
-elseif iPhase == 1, fps_bits = [4 1 16]; 
-else,               fps_bits = [0 0 16];
-end
-
-% Reorient if MRAcquisitionType==3D || isDTI && nSL>1
-% If FSL etc can read dim_info for STC, we can always reorient.
-[~, perm] = sort(ixyz); % may permute 3 dimensions in this order
-if (strcmp(tryGetField(s, 'MRAcquisitionType', ''), '3D') || s.isDTI) && ...
-        dim(3)>1 && (~isequal(perm, 1:3)) % skip if already XYZ order
-    R(:, 1:3) = R(:, perm); % xform matrix after perm
-    fps_bits = fps_bits(perm);
-    ixyz = ixyz(perm); % 1:3 after perm
-    dim = dim(perm);
-    pixdim = pixdim(perm);
-    nii.hdr.dim(2:4) = dim;
-    nii.img = permute(nii.img, [perm 4:8]);
-    if isfield(s, 'bvec'), s.bvec = s.bvec(:, perm); end
-end
-iSL = find(fps_bits==16);
-iPhase = find(fps_bits==4); % axis index for phase_dim in re-oriented img
-
-nii.hdr.dim_info = (1:3) * fps_bits'; % useful for EPI only
-nii.hdr.pixdim(2:4) = pixdim; % voxel zize
-
-flp = R(ixyz+[0 3 6])<0; % flip an axis if true
-d = det(R(:,1:3)) * prod(1-flp*2); % det after all 3 axis positive
-if (d>0 && pf.lefthand) || (d<0 && ~pf.lefthand)
-    flp(1) = ~flp(1); % left or right storage
-end
-rotM = diag([1-flp*2 1]); % 1 or -1 on diagnal
-rotM(1:3, 4) = (dim-1) .* flp; % 0 or dim-1
-R = R / rotM; % xform matrix after flip
-for k = 1:3, if flp(k), nii.img = flip(nii.img, k); end; end
-if flp(iPhase), phPos = ~phPos; end
-if isfield(s, 'bvec'), s.bvec(:, flp) = -s.bvec(:, flp); end
-if flp(iSL) && isfield(s, 'SliceTiming') % slices flipped
-    s.SliceTiming = flip(s.SliceTiming);
-    sc = nii.hdr.slice_code;
-    if sc>0, nii.hdr.slice_code = sc+mod(sc,2)*2-1; end % 1<->2, 3<->4, 5<->6
-end
-
-% sform
-frmCode = all(isfield(s, {'ImageOrientationPatient' 'ImagePositionPatient'}));
-frmCode = tryGetField(s, 'TemplateSpace', frmCode);
-nii.hdr.sform_code = frmCode; % 1: SCANNER_ANAT
-nii.hdr.srow_x = R(1,:);
-nii.hdr.srow_y = R(2,:);
-nii.hdr.srow_z = R(3,:);
-
-R0 = normc(R(:, 1:3));
-sNorm = null(R0(:, setdiff(1:3, iSL))');
-if sign(sNorm(ixyz(iSL))) ~= sign(R(ixyz(iSL),iSL)), sNorm = -sNorm; end
-shear = norm(R0(:,iSL)-sNorm) > 0.01;
-R0(:,iSL) = sNorm;
-
-% qform
-nii.hdr.qform_code = frmCode;
-nii.hdr.qoffset_x = R(1,4);
-nii.hdr.qoffset_y = R(2,4);
-nii.hdr.qoffset_z = R(3,4);
-[q, nii.hdr.pixdim(1)] = dcm2quat(R0); % 3x3 dir cos matrix to quaternion
-nii.hdr.quatern_b = q(2);
-nii.hdr.quatern_c = q(3);
-nii.hdr.quatern_d = q(4);
-
-if shear
-    nii.hdr.hdrTilt = nii.hdr; % copy all hdr for tilt version
-    nii.hdr.qform_code = 0; % disable qform
-    gantry = tryGetField(s, 'GantryDetectorTilt', 0);
-    nii.hdr.hdrTilt.pixdim(iSL+1) = norm(R(1:3, iSL)) * cosd(gantry);
-    R(1:3, iSL) = sNorm * nii.hdr.hdrTilt.pixdim(iSL+1);
-    nii.hdr.hdrTilt.srow_x = R(1,:);
-    nii.hdr.hdrTilt.srow_y = R(2,:);
-    nii.hdr.hdrTilt.srow_z = R(3,:);
-end
-
-% store some possibly useful info in descrip and other text fields
-str = tryGetField(s, 'ImageComments', '');
-if isType(s, '\MOCO\'), str = ''; end % useless for MoCo
-foo = tryGetField(s, 'StudyComments');
-if ~isempty(foo), str = [str ';' foo]; end
-str = [str ';' sscanf(s.Manufacturer, '%s', 1)];
-foo = tryGetField(s, 'ProtocolName');
-if ~isempty(foo), str = [str ';' foo]; end
-nii.hdr.aux_file = str; % char[24], info only
-seq = asc_header(s, 'tSequenceFileName'); % like '%SiemensSeq%\ep2d_bold'
-if isempty(seq)
-    seq = tryGetField(s, 'ScanningSequence'); 
-else
-    ind = strfind(seq, '\');
-    if ~isempty(ind), seq = seq(ind(end)+1:end); end % like 'ep2d_bold'
-end
-if pf.save_patientName, nii.hdr.db_name = PatientName(s); end % char[18]
-nii.hdr.intent_name = seq; % char[16], meaning of the data
-
-foo = tryGetField(s, 'AcquisitionDateTime');
-descrip = sprintf('time=%s;', foo(1:min(18,end))); 
-TE0 = tryGetField(s, 'EchoTime');
-if ~isempty(TE0), descrip = sprintf('TE=%.4g;%s', TE0, descrip); end
-if strncmpi(tryGetField(s, 'SequenceName', ''), '*fm2d2r', 3) % Siemens fieldmap
-    TE0 = asc_header(s, 'alTE[0]')/1000; % s.EchoTime stores only 1 TE
-    TE1 = asc_header(s, 'alTE[1]')/1000;
-    dTE = abs(TE1 - TE0); % TE difference
-    if ~isempty(dTE)
-        descrip = sprintf('dTE=%.4g;%s', dTE, descrip);
-        s.deltaTE = dTE;
-    end
-end
-
-% Get dwell time
-if ~strcmp(tryGetField(s, 'MRAcquisitionType'), '3D') && ~isempty(iPhase)
-    dwell = double(tryGetField(s, 'EffectiveEchoSpacing')) / 1000; % GE
-    % http://www.spinozacentre.nl/wiki/index.php/NeuroWiki:Current_developments
-    if isempty(dwell) % Philips
-        wfs = tryGetField(s, 'WaterFatShift');
-        epiFactor = tryGetField(s, 'EPIFactor');
-        dwell = wfs ./ (434.215 * (double(epiFactor)+1)) * 1000;
-    end
-    if isempty(dwell) % Siemens
-        hz = csa_header(s, 'BandwidthPerPixelPhaseEncode');
-        dwell = 1000 ./ hz / dim(iPhase); % in ms
-    end
-    if isempty(dwell) % next is not accurate, so as last resort
-        dur = csa_header(s, 'RealDwellTime') * 1e-6; % ns to ms
-        dwell = dur * asc_header(s, 'sKSpace.lBaseResolution');
-    end
-    if isempty(dwell) && strncmpi(s.Manufacturer, 'UIH', 3)
-        try dwell = s.AcquisitionDuration; % not confirmed yet
-        catch
-            try dwell = s.MRVFrameSequence.Item_1.AcquisitionDuration; end
-        end
-        if ~isempty(dwell), dwell = dwell / dim(iPhase); end
-    end
-    
-    if ~isempty(dwell)
-        s.EffectiveEPIEchoSpacing = dwell;
-        % https://github.com/rordenlab/dcm2niix/issues/130
-        readout = dwell * (dim(iPhase)- 1) / 1000; % since 170923
-        s.ReadoutSeconds = readout;
-        descrip = sprintf('readout=%.3g;dwell=%.3g;%s', readout, dwell, descrip);
-    end
-end
-
-if ~isempty(iPhase)
-    if isempty(phPos), pm = '?'; b67 = 0;
-    elseif phPos,      pm = '';  b67 = 1;
-    else,              pm = '-'; b67 = 2;
-    end
-    nii.hdr.dim_info = nii.hdr.dim_info + b67*64;
-    axes = 'xyz'; % actually ijk
-    phDir = [pm axes(iPhase)];
-    s.UnwarpDirection = phDir;
-    descrip = sprintf('phase=%s;%s', phDir, descrip);
-end
-nii.hdr.descrip = descrip; % char[80], drop from end if exceed
-
-% slope and intercept: apply to img if no rounding error 
-sclApplied = tryGetField(s, 'ApplyRescale', false);
-if any(isfield(s, {'RescaleSlope' 'RescaleIntercept'})) && ~sclApplied
-    slope = tryGetField(s, 'RescaleSlope', 1); 
-    inter = tryGetField(s, 'RescaleIntercept', 0);
-    if isfield(s, 'MRScaleSlope') % Philips: see PAR file for detail
-        inter = inter / (slope * double(s.MRScaleSlope));
-        slope = 1 / double(s.MRScaleSlope);
-    end
-    val = sort(double([max(nii.img(:)) min(nii.img(:))]) * slope + inter);
-    dClass = class(nii.img);
-    if isa(nii.img, 'float') || (mod(slope,1)==0 && mod(inter,1)==0 ... 
-            && val(1)>=intmin(dClass) && val(2)<=intmax(dClass))
-        nii.img = nii.img * slope + inter; % apply to img if no rounding
-    else
-        nii.hdr.scl_slope = slope;
-        nii.hdr.scl_inter = inter;
-    end
-elseif sclApplied && isfield(s, 'MRScaleSlope')
-    slope = tryGetField(s, 'RescaleSlope', 1) * s.MRScaleSlope; 
-    nii.img = nii.img / slope;
-end
-
-if pf.scale_16bit && any(nii.hdr.datatype==[4 512]) % like dcm2niix
-    if nii.hdr.datatype == 4 % int16
-        scale = floor(32000 / double(max(abs(nii.img(:)))));
-    else % datatype==512 % uint16
-        scale = floor(64000 / double((max(nii.img(:)))));
-    end
-    nii.img = nii.img * scale;
-    nii.hdr.scl_slope = nii.hdr.scl_slope / scale;
-end
-h{1} = s;
-
-% Possible patient position: HFS/HFP/FFS/FFP / HFDR/HFDL/FFDR/FFDL
-% Seems dicom takes care of this, and maybe nothing needs to do here.
-% patientPos = tryGetField(s, 'PatientPosition', '');
-
-flds = { % store for nii.ext and json
-  'ConversionSoftware' 'SeriesNumber' 'SeriesDescription' 'ImageType' 'Modality' ...
-  'AcquisitionDateTime' 'TaskName' 'bval' 'bvec' 'VolumeTiming' ...
-  'ReadoutSeconds' 'DelayTimeInTR' 'SliceTiming' 'RepetitionTime' ...
-  'UnwarpDirection' 'EffectiveEPIEchoSpacing' 'EchoTime' 'deltaTE' 'EchoTimes' ...
-  'SecondEchoTime' 'InversionTime' 'CardiacTriggerDelayTimes' ...
-  'PatientName' 'PatientSex' 'PatientAge' 'PatientSize' 'PatientWeight' ...
-  'PatientPosition' 'SliceThickness' 'FlipAngle' 'RBMoCoTrans' 'RBMoCoRot' ...
-  'Manufacturer' 'SoftwareVersion' 'MRAcquisitionType' ...
-  'InstitutionName' 'InstitutionAddress' 'DeviceSerialNumber' ...
-  'ScanningSequence' 'SequenceVariant' 'ScanOptions' 'SequenceName' ...
-  'TableHeight' 'DistanceSourceToPatient' 'DistanceSourceToDetector'};
-if ~pf.save_patientName, flds(strcmp(flds, 'PatientName')) = []; end
-if bids, flds(~cellfun('isempty', regexp(flds, 'Patient.*'))) = []; end
-for i = 1:numel(flds)
-    if ~isfield(s, flds{i}), continue; end
-    nii.json.(flds{i}) = s.(flds{i});
-end
-
-%% Subfunction, reshape mosaic into volume, remove padded zeros
-function vol = mos2vol(mos, nSL, isUIH)
-nMos = ceil(sqrt(nSL)); % nMos x nMos tiles for Siemens, maybe nMos x nMos-1 UIH
-[nr, nc, nv] = size(mos); % number of row, col and vol in mosaic
-nr = nr / nMos; nc = nc / nMos; % number of row and col in slice
-if isUIH && nMos*(nMos-1)>=nSL, nc = size(mos,2) / (nMos-1); end % one col less
-vol = zeros([nr nc nSL nv], class(mos));
-for i = 1:nSL
-    r =    mod(i-1, nMos) * nr + (1:nr); % 2nd slice is tile(2,1)
-    c = floor((i-1)/nMos) * nc + (1:nc);
-    vol(:, :, i, :) = mos(r, c, :);
-end
-
-%% subfunction: set slice timing related info
-function [h, hdr] = sliceTiming(h, hdr)
-s = h{1};
-TR = tryGetField(s, 'RepetitionTime'); % in ms
-if isempty(TR), TR = tryGetField(s, 'TemporalResolution'); end
-if isempty(TR), return; end
-hdr.pixdim(5) = TR / 1000;
-hdr.xyzt_units = 8; % seconds
-if hdr.dim(5)<3 || tryGetField(s, 'isDTI', 0) || ...
-        strncmp(tryGetField(s, 'MRAcquisitionType'), '3D', 2)
-    return; % skip 3D, DRI, fieldmap, short EPI etc
-end
-
-nSL = hdr.dim(4);
-delay = asc_header(s, 'lDelayTimeInTR')/1000; % in ms now
-if isempty(delay), delay = 0;
-else, h{1}.DelayTimeInTR = delay;
-end
-TA = TR - delay;
-
-% Siemens mosaic
-t = csa_header(s, 'MosaicRefAcqTimes'); % in ms
-if ~isempty(t) && isfield(s, 'LastFile') && max(t)-min(t)>TA % MB wrong vol 1
-    try t = mb_slicetiming(s, TA); end %#ok<*TRYNC>
-end
-
-if isempty(t) && strncmpi(s.Manufacturer, 'UIH', 3)
-    t = zeros(nSL, 1);
-    if isfield(s, 'MRVFrameSequence') % mosaic
-        for j = 1:nSL
-            item = sprintf('Item_%g', j);
-            str = s.MRVFrameSequence.(item).AcquisitionDateTime;
-            t(j) = datenum(str, 'yyyymmddHHMMSS.fff');
-        end
-    else
-        dict = dicm_dict('', 'AcquisitionDateTime');
-        for j = 1:nSL
-            s1 = dicm_hdr(h{j}.Filename, dict);
-            t(j) = datenum(s1.AcquisitionDateTime, 'yyyymmddHHMMSS.fff');
-        end
-    end
-    t = (t - min(t)) * 24 * 3600 * 1000; % day to ms
-end
-
-if isempty(t) && isfield(s, 'RTIA_timer') % GE
-    t = zeros(nSL, 1);
-    nFile = numel(h);
-    % seen problem for 1st vol, so use last vol
-    for j = 1:nSL, t(j) = tryGetField(h{nFile-nSL+j}, 'RTIA_timer', 0); end
-    if all(diff(t)==0), t = []; 
-    else
-        t = t - min(t);
-        ma = max(t) / TA;
-        if ma>1, t = t / 10; % was ms*10, old dicom
-        elseif ma<1e-3, t = t * 1000; % was sec, new dicom?
-        end
-    end
-end
-
-if isempty(t) && isfield(s, 'ProtocolDataBlock') && ...
-        isfield(s.ProtocolDataBlock, 'SLICEORDER') % GE with invalid RTIA_timer
-    SliceOrder = s.ProtocolDataBlock.SLICEORDER;
-    t = (0:nSL-1)' * TA/nSL;
-    if strcmp(SliceOrder, '1') % 0/1: sequential/interleaved based on limited data
-        t([1:2:nSL 2:2:nSL]) = t;
-    elseif ~strcmp(SliceOrder, '0')
-        errorLog(['Unknown SLICEORDER (' SliceOrder ') for ' s.NiftiName]);
-        return;
-    end
-end
-
-% Siemens multiframe: read TimeAfterStart from last file
-if isempty(t) && tryGetField(s, 'NumberOfFrames', 1)>1 &&  ...
-        ~isempty(csa_header(s, 'TimeAfterStart'))
-    % Use TimeAfterStart, not FrameAcquisitionDatetime. See
-    % https://github.com/rordenlab/dcm2niix/issues/240#issuecomment-433036901
-    % s2 = struct('FrameAcquisitionDatetime', {cell(nSL,1)});
-    % s2 = dicm_hdr(h{end}, s2, 1:nSL); % avoid 1st volume
-    % t = datenum(s2.FrameAcquisitionDatetime, 'yyyymmddHHMMSS.fff');
-    % t = (t - min(t)) * 24 * 3600 * 1000; % day to ms
-    s2 = struct('TimeAfterStart', nan(1, nSL));
-    s2 = dicm_hdr(h{end}, s2, 1:nSL); % avoid 1st volume
-    t = s2.TimeAfterStart; % in secs
-    t = (t - min(t)) * 1000;
-end
-
-% Get slice timing for non-mosaic Siemens file. Could remove Manufacturer
-% check, but GE/Philips AcquisitionTime seems useless
-if isempty(t) && ~tryGetField(s, 'isMos', 0) && strncmpi(s.Manufacturer, 'SIEMENS', 7)
-    dict = dicm_dict('', {'AcquisitionDateTime' 'AcquisitionDate' 'AcquisitionTime'});
-    t = zeros(nSL, 1);
-    for j = 1:nSL
-        s1 = dicm_hdr(h{j}.Filename, dict);
-        try str = s1.AcquisitionDateTime;
-        catch
-            try str = [s1.AcquisitionDate s1.AcquisitionTime];
-            catch, t = []; break;
-            end
-        end
-        t(j) = datenum(str, 'yyyymmddHHMMSS.fff');
-    end
-    t = (t - min(t)) * 24 * 3600 * 1000; % day to ms
-end
-
-if isempty(t) % non-mosaic Siemens: create 't' based on ucMode
-    ucMode = asc_header(s, 'sSliceArray.ucMode'); % 1/2/4: Asc/Desc/Inter
-    if isempty(ucMode), return; end
-    t = (0:nSL-1)' * TA/nSL;
-    if ucMode==2
-        t = t(nSL:-1:1);
-    elseif ucMode==4
-        if mod(nSL,2), t([1:2:nSL 2:2:nSL]) = t;
-        else, t([2:2:nSL 1:2:nSL]) = t;
-        end
-    end
-    if asc_header(s, 'sSliceArray.ucImageNumb'), t = t(nSL:-1:1); end % rev-num
-end
-
-if numel(t)<2, return; end
-t = t - min(t); % it may be relative to 1st slice
-
-t1 = sort(t);
-if t1(1)==t1(2) || (t1(end)>TA), sc = 0; % no useful info, or bad timing MB
-elseif t1(1) == t1(2), sc = 0; t1 = unique(t1); % was 7 for MB but error in FS
-elseif isequal(t, t1), sc = 1; % ascending
-elseif isequal(t, flip(t1)), sc = 2; % descending
-elseif t(1)<t(3) % ascending interleaved
-    if t(1)<t(2), sc = 3; % odd slices first
-    else, sc = 5; % Siemens even number of slices
-    end
-elseif t(1)>t(3) % descending interleaved
-    if t(1)>t(2), sc = 4;
-    else, sc = 6; % Siemens even number of slices
-    end
-else, sc = 0; % unlikely to reach
-end
-
-h{1}.SliceTiming = 0.5 - t/TR; % as for FSL custom timing
-hdr.slice_code = sc;
-hdr.slice_end = nSL-1; % 0-based, slice_start default to 0
-hdr.slice_duration = min(diff(t1))/1000;
-
-%% subfunction: extract bval & bvec, store in 1st header
-function [h, nii] = get_dti_para(h, nii)
-nDir = nii.hdr.dim(5);
-if nDir<2, return; end
-bval = nan(nDir, 1);
-bvec = nan(nDir, 3);
-s = h{1};
-ref = 1; % not coded by Manufacturer, but by how we get bvec (since 190213).
-% With this method, the code will get correct ref if bvec ref scheme changes 
-% some day, e.g. if GE saves (0018,9089) in the future.
-% ref = 0: IMG, UIH for now;
-% ref = 1: PCS, Siemens/Philips or unknown vendor, this is default
-% ref = 2: FPS, Bruker for now (need to verify)
-% ref = 3: FPS_GE, confusing signs
-%  Since some dicom do not save bval or bvec for bval=0 case, it is better to
-%  loop all directions to detect 'ref'.
-
-nSL = nii.hdr.dim(4);
-nFile =  numel(h);
-if isfield(s, 'bvec_original') % from BV or PAR file
-    bval = s.B_value;
-    bvec = s.bvec_original;
-    % ref = tryGetField(s, 'bvec_ref', 1); % not implemented yet
-elseif isfield(s, 'PerFrameFunctionalGroupsSequence')
-    if nFile== 1 % all vol in 1 file, for Philips/Bruker
-        iDir = 1:nSL:nSL*nDir;
-        if isfield(s, 'SortFrames'), iDir = s.SortFrames(iDir); end
-        s2 = struct('B_value', bval', 'DiffusionGradientDirection', bvec', ...
-            'MRDiffusionGradOrientation', bvec');
-        s2 = dicm_hdr(s, s2, iDir); % call search_MF_val
-        bval = s2.B_value';
-        bvec = s2.DiffusionGradientDirection';
-        if all(isnan(bvec(:)))
-            bvec = s2.MRDiffusionGradOrientation';
-            if ~all(isnan(bvec(:))), ref = 0; end % UIH
-        end
-        if isfield(s, 'Private_0177_1100') && all(isnan(bvec(:))) % Bruker
-            str = char(s.Private_0177_1100');
-            expr = 'DwGradVec\s*=\s*\(\s*(\d+),\s*(\d+)\s*\)\s+'; % DwDir incomplete            
-            [C, ind] = regexp(str, expr, 'tokens', 'end', 'once');
-            if isequal(str2double(C), [nDir 3])
-                ref = 2;
-                bvec = sscanf(str(ind:end), '%f', nDir*3);
-                bvec = normc(reshape(bvec, 3, []))';
-                [~, i] = sort(iDir); bvec(i,:) = bvec;
-            end
-        end
-    elseif nDir == nFile % 1 vol per file, e.g. Siemens/UIH
-        for i = 1:nDir
-            bval(i) = MF_val('B_value', h{i}, 1);
-            a = MF_val('DiffusionGradientDirection', h{i}, 1);
-            if isempty(a)
-                a = MF_val('MRDiffusionGradOrientation', h{i}, 1);
-                if ~isempty(a), ref = 0; end % UIH
-            end
-            if ~isempty(a), bvec(i,:) = a; end
-        end
-    else
-        errorLog('Number of files and diffusion directions not match');
-        return;
-    end
-elseif nFile>1 % multiple files: order already in slices then volumes
-    dict = dicm_dict(s.Manufacturer, {'B_value' 'B_factor' 'SlopInt_6_9' ...
-       'DiffusionDirectionX' 'DiffusionDirectionY' 'DiffusionDirectionZ' ...
-       'MRDiffusionGradOrientation'});
-    iDir = (0:nDir-1) * nFile/nDir + 1; % could be mosaic or multiframe
-    for j = 1:nDir % no bval/bvec for B0 volume
-        s2 = h{iDir(j)};
-        val = tryGetField(s2, 'B_value');
-        if val == 0, continue; end
-        vec = tryGetField(s2, 'DiffusionGradientDirection'); % Siemens/Philips
-        if isempty(val) || isempty(vec) % GE/UIH
-            s2 = dicm_hdr(s2.Filename, dict);
-        end
-        
-        if isempty(val), val = tryGetField(s2, 'B_factor'); end % old Philips
-        if isempty(val) && isfield(s2, 'SlopInt_6_9') % GE
-            val = mod(s2.SlopInt_6_9(1), 100000);
-        end
-        if isempty(val), val = 0; end % may be B_value=0
-        bval(j) = val;
-        
-        if isempty(vec)
-            vec = tryGetField(s2, 'MRDiffusionGradOrientation');
-            if ref==1 && ~isempty(vec), ref = 0; end % UIH
-        end
-        if isempty(vec) % GE, old Philips
-            vec(1) = tryGetField(s2, 'DiffusionDirectionX', 0);
-            vec(2) = tryGetField(s2, 'DiffusionDirectionY', 0);
-            vec(3) = tryGetField(s2, 'DiffusionDirectionZ', 0);
-            if ref==1 && strncmpi(s.Manufacturer, 'GE', 2), ref = 3; end
-        end
-        bvec(j,:) = vec;
-    end
-end
-
-if all(isnan(bval)) && all(isnan(bvec(:)))
-    errorLog(['Failed to get DTI parameters: ' s.NiftiName]);
-    return; 
-end
-bval(isnan(bval)) = 0;
-bvec(isnan(bvec)) = 0;
-
-if strncmpi(s.Manufacturer, 'Philips', 7)
-    % Remove computed ADC: it may not be the last vol
-    ind = find(bval>1e-4 & sum(abs(bvec),2)<1e-4);
-    if ~isempty(ind) % DiffusionDirectionality: 'ISOTROPIC'
-        bval(ind) = [];
-        bvec(ind,:) = [];
-        nii.img(:,:,:,ind) = [];
-        nii.hdr.dim(5) = nDir - numel(ind);
-    end
-end
-
-h{1}.bvec_original = bvec; % original from dicom
-
-% http://wiki.na-mic.org/Wiki/index.php/NAMIC_Wiki:DTI:DICOM_for_DWI_and_DTI
-[ixyz, R] = xform_mat(s, nii.hdr.dim(2:4)); % R takes care of slice dir
-if ref == 1 % PCS: Siemens/Philips
-    R = normc(R(:, 1:3));
-    bvec = bvec * R; % dicom plane to image plane
-elseif ref == 2 % FPS: Bruker in Freq/Phase/Slice reference
-    if strcmp(tryGetField(s, 'InPlanePhaseEncodingDirection'), 'ROW')
-        bvec = bvec(:, [2 1 3]);
-    end
-elseif ref == 3 % FPS: GE in Freq/Phase/Slice reference
-    if strcmp(tryGetField(s, 'InPlanePhaseEncodingDirection'), 'ROW')
-        bvec = bvec(:, [2 1 3]);
-        bvec(:, 2) = -bvec(:, 2); % because of transpose?
-        if ixyz(3)<3
-            errorLog(sprintf(['%s: bvec sign for non-axial acquisition with' ...
-             ' ROW phase direction not tested.\n Please check ' ...
-             'the result and report problem to author.'], s.NiftiName));
-        end
-    end
-    flp = R(ixyz+[0 3 6]) < 0; % negative sign
-    flp(3) = ~flp(3); % GE slice dir opposite to LPS for all sag/cor/tra
-    if ixyz(3)==1, flp(1) = ~flp(1); end % Sag slice: don't know why
-    bvec(:, flp) = -bvec(:, flp);
-end
-
-% bval may need to be scaled by norm(bvec)
-% https://mrtrix.readthedocs.io/en/latest/concepts/dw_scheme.html
-nm = sum(bvec .^ 2, 2);
-if any(nm>0.01 & abs(nm-1)>0.01) % this check may not be necessary
-    h{1}.bval_original = bval; % before scaling
-    bval = bval .* nm;
-    nm(nm<1e-4) = 1; % remove zeros after correcting bval
-    bvec = bsxfun(@rdivide, bvec, sqrt(nm));
-end
-
-h{1}.bval = bval; % store all into header of 1st file
-h{1}.bvec = bvec; % computed bvec in image ref
-
-%% subfunction: save bval & bvec files
-function save_dti_para(s, fname)
-if ~isfield(s, 'bvec') || all(s.bvec(:)==0), return; end
-if isfield(s, 'bval')
-    fid = fopen([fname '.bval'], 'w');
-    fprintf(fid, '%.5g ', s.bval); % one row
-    fclose(fid);
-end
-
-str = repmat('%.6f ', 1, size(s.bvec,1));
-fid = fopen([fname '.bvec'], 'w');
-fprintf(fid, [str '\n'], s.bvec); % 3 rows by # direction cols
-fclose(fid);
-
-%% Subfunction, return a parameter from CSA Image/Series header
-function val = csa_header(s, key)
-val = [];
-fld = 'CSAImageHeaderInfo';
-if isfield(s, fld) && isfield(s.(fld), key), val = s.(fld).(key); return; end
-if isfield(s, key), val = s.(key); return; end % general tag: 2nd choice
-try val = s.PerFrameFunctionalGroupsSequence.Item_1.(fld).Item_1.(key); return; end
-fld = 'CSASeriesHeaderInfo';
-if isfield(s, fld) && isfield(s.(fld), key), val = s.(fld).(key); return; end
-
-%% Subfunction, Convert 3x3 direction cosine matrix to quaternion
-% Simplied from Quaternions by Przemyslaw Baranski 
-function [q, proper] = dcm2quat(R)
-% [q, proper] = dcm2quat(R)
-% Retrun quaternion abcd from normalized matrix R (3x3)
-proper = sign(det(R));
-if proper<0, R(:,3) = -R(:,3); end
-
-q = sqrt([1 1 1; 1 -1 -1; -1 1 -1; -1 -1 1] * diag(R) + 1) / 2;
-if ~isreal(q(1)), q(1) = 0; end % if trace(R)+1<0, zero it
-[mx, ind] = max(q);
-mx = mx * 4;
-
-if ind == 1
-    q(2) = (R(3,2) - R(2,3)) /mx;
-    q(3) = (R(1,3) - R(3,1)) /mx;
-    q(4) = (R(2,1) - R(1,2)) /mx;
-elseif ind ==  2
-    q(1) = (R(3,2) - R(2,3)) /mx;
-    q(3) = (R(1,2) + R(2,1)) /mx;
-    q(4) = (R(3,1) + R(1,3)) /mx;
-elseif ind == 3
-    q(1) = (R(1,3) - R(3,1)) /mx;
-    q(2) = (R(1,2) + R(2,1)) /mx;
-    q(4) = (R(2,3) + R(3,2)) /mx;
-elseif ind == 4
-    q(1) = (R(2,1) - R(1,2)) /mx;
-    q(2) = (R(3,1) + R(1,3)) /mx;
-    q(3) = (R(2,3) + R(3,2)) /mx;
-end
-if q(1)<0, q = -q; end % as MRICron
-
-%% Subfunction: get dicom xform matrix and related info
-function [ixyz, R, pixdim, xyz_unit] = xform_mat(s, dim)
-haveIOP = isfield(s, 'ImageOrientationPatient');
-if haveIOP, R = reshape(s.ImageOrientationPatient, 3, 2);
-else, R = [1 0 0; 0 1 0]';
-end
-R(:,3) = cross(R(:,1), R(:,2)); % right handed, but sign may be wrong
-foo = abs(R);
-[~, ixyz] = max(foo); % orientation info: perm of 1:3
-if ixyz(2) == ixyz(1), foo(ixyz(2),2) = 0; [~, ixyz(2)] = max(foo(:,2)); end
-if any(ixyz(3) == ixyz(1:2)), ixyz(3) = setdiff(1:3, ixyz(1:2)); end
-if nargout<2, return; end
-iSL = ixyz(3); % 1/2/3 for Sag/Cor/Tra slice
-signSL = sign(R(iSL, 3));
-
-try 
-    pixdim = s.PixelSpacing([2 1]);
-    xyz_unit = 2; % mm
-catch
-    pixdim = [1 1]'; % fake
-    xyz_unit = 0; % no unit information
-end
-thk = tryGetField(s, 'SpacingBetweenSlices');
-if isempty(thk), thk = tryGetField(s, 'SliceThickness', pixdim(1)); end
-pixdim = [pixdim; thk];
-haveIPP = isfield(s, 'ImagePositionPatient');
-if haveIPP, ipp = s.ImagePositionPatient; else, ipp = -(dim'.* pixdim)/2; end
-% Next is almost dicom xform matrix, except mosaic trans and unsure slice_dir
-R = [R * diag(pixdim) ipp];
-
-if dim(3)<2, return; end % don't care direction for single slice
-
-if s.Columns>dim(1) && ~strncmpi(s.Manufacturer, 'UIH', 3) % Siemens mosaic
-    R(:,4) = R * [ceil(sqrt(dim(3))-1)*dim(1:2)/2 0 1]'; % real slice location
-    vec = csa_header(s, 'SliceNormalVector'); % mosaic has this
-    if ~isempty(vec) % exist for all tested data
-        if sign(vec(iSL)) ~= signSL, R(:,3) = -R(:,3); end
-        return;
-    end
-elseif isfield(s, 'LastFile') && isfield(s.LastFile, 'ImagePositionPatient')
-    R(:, 3) = (s.LastFile.ImagePositionPatient - R(:,4)) / (dim(3)-1);
-    thk = norm(R(:,3)); % override slice thickness if it is off
-    if abs(pixdim(3)-thk)/thk > 0.01, pixdim(3) = thk; end
-    return; % almost all non-mosaic images return from here
-end
-
-% Rest of the code is almost unreachable
-if strncmp(s.Manufacturer, 'SIEMENS', 7) % both mosaic and regular
-    ori = {'Sag' 'Cor' 'Tra'}; ori = ori{iSL};
-    sNormal = asc_header(s, ['sSliceArray.asSlice[0].sNormal.d' ori]);
-    if asc_header(s, ['sSliceArray.ucImageNumb' ori]), sNormal = -sNormal; end
-    if sign(sNormal) ~= signSL, R(:,3) = -R(:,3); end
-    if ~isempty(sNormal), return; end
-end
-
-pos = []; % volume center we try to retrieve
-if isfield(s, 'LastScanLoc') && isfield(s, 'FirstScanLocation') % GE
-    pos = (s.LastScanLoc + s.FirstScanLocation) / 2; % mid-slice center
-    if iSL<3, pos = -pos; end % RAS convention!
-    pos = pos - R(iSL, 1:2) * (dim(1:2)'-1)/2; % mid-slice location
-end
-
-if isempty(pos) && isfield(s, 'Stack') % Philips
-    ori = {'RL' 'AP' 'FH'}; ori = ori{iSL};
-    pos = tryGetField(s.Stack.Item_1, ['MRStackOffcentre' ori]);
-    pos = pos - R(iSL, 1:2) * dim(1:2)'/2; % mid-slice location
-end
-
-if isempty(pos) % keep right-handed, and warn user
-    if haveIPP && haveIOP
-        errorLog(['Please check whether slices are flipped: ' s.NiftiName]);
-    else
-        errorLog(['No orientation/location information found for ' s.NiftiName]);
-    end
-elseif sign(pos-R(iSL,4)) ~= signSL % same direction?
-    R(:,3) = -R(:,3);
-end
-
-%% Subfunction: get a parameter in CSA series ASC header: MrPhoenixProtocol
-function val = asc_header(s, key)
-val = []; 
-csa = 'CSASeriesHeaderInfo';
-if ~isfield(s, csa) % in case of multiframe
-    try s.(csa) = s.SharedFunctionalGroupsSequence.Item_1.(csa).Item_1; end
-end
-if ~isfield(s, csa), return; end
-if isfield(s.(csa), 'MrPhoenixProtocol')
-    str = s.(csa).MrPhoenixProtocol;
-elseif isfield(s.(csa), 'MrProtocol') % older version dicom
-    str = s.(csa).MrProtocol;
-else % in case of failure to decode CSA header
-    str = char(s.(csa)(:)');
-    str = regexp(str, 'ASCCONV BEGIN(.*)ASCCONV END', 'tokens', 'once');
-    if isempty(str), return; end
-    str = str{1};
-end
-
-% tSequenceFileName  = ""%SiemensSeq%\gre_field_mapping""
-expr = ['\n' regexptranslate('escape', key) '.*?=\s*(.*?)\n'];
-str = regexp(str, expr, 'tokens', 'once');
-if isempty(str), return; end
-str = strtrim(str{1});
-
-if strncmp(str, '""', 2) % str parameter
-    val = str(3:end-2);
-elseif strncmp(str, '"', 1) % str parameter for version like 2004A
-    val = str(2:end-1);
-elseif strncmp(str, '0x', 2) % hex parameter, convert to decimal
-    val = sscanf(str(3:end), '%x', 1);
-else % decimal
-    val = sscanf(str, '%g', 1);
-end
-
-%% Subfunction: return matlab decompress command if the file is compressed
-function func = compress_func(fname)
-func = '';
-if any(regexpi(fname, '\.mgz$')), return; end
-fid = fopen(fname);
-if fid<0, return; end
-sig = fread(fid, 2, '*uint8')';
-fclose(fid);
-if isequal(sig, [80 75]) % zip file
-    func = 'unzip';
-elseif isequal(sig, [31 139]) % gz, tgz, tar
-    func = 'untar';
-end
-% ! "c:\program Files (x86)\7-Zip\7z.exe" x -y -oF:\tmp\ F:\zip\3047ZL.zip
-
-%% Subfuction: for GUI callbacks
-function gui_callback(h, evt, cmd, fh)
-hs = guidata(fh);
-drawnow;
-switch cmd
-    case 'do_convert'
-        src = get(fh, 'UserData');
-        dst = hs.dst.Text;
-        if isempty(src) || isempty(dst)
-            str = 'Source folder/file(s) and Result folder must be specified';
-            errordlg(str, 'Error Dialog');
-            return;
-        end
-        rstFmt = (get(hs.rstFmt, 'Value') - 1) * 2; % 0 or 2
-        if rstFmt == 4
-            if verLessThanOctave
-                fprintf('BIDS conversion is easier with MATLAB R2018a or more.\n');
-            end
-            if get(hs.gzip,  'Value')
-                rstFmt = 'bids';
-            else
-                rstFmt = 'bidsnii';
-            end % 1 or 3
-        else
-            if get(hs.gzip,  'Value'), rstFmt = rstFmt + 1; end % 1 or 3
-            if get(hs.rst3D, 'Value'), rstFmt = rstFmt + 4; end % 4 to 7
-        end
-        set(h, 'Enable', 'off', 'string', 'Conversion in progress');
-        clnObj = onCleanup(@()set(h, 'Enable', 'on', 'String', 'Start conversion')); 
-        drawnow;
-        dicm2nii(src, dst, rstFmt);
-        
-        % save parameters if last conversion succeed
-        pf = getpref('dicm2nii_gui_para');
-        pf.rstFmt = get(hs.rstFmt, 'Value');
-        pf.rst3D = get(hs.rst3D, 'Value');
-        pf.gzip = get(hs.gzip, 'Value');
-        pf.src = hs.src.Text;
-        ind = strfind(pf.src, '{');
-        if ~isempty(ind), pf.src = strtrim(pf.src(1:ind-1)); end
-        pf.dst = hs.dst.Text;
-        setpref('dicm2nii_gui_para', fieldnames(pf), struct2cell(pf));
-    case 'dstDialog'
-        folder = hs.dst.Text; % current folder
-        if ~isfolder(folder), folder = hs.src.Text; end
-        if ~isfolder(folder), folder = fileparts(folder); end
-        if ~isfolder(folder), folder = pwd; end
-        dst = uigetdir(folder, 'Select a folder for result files');
-        if isnumeric(dst), return; end
-        hs.dst.Text = dst;
-    case 'srcDir'
-        folder = hs.src.Text; % initial folder
-        if ~isfolder(folder), folder = fileparts(folder); end
-        if ~isfolder(folder), folder = pwd; end
-        src = jFileChooser(folder, 'Select folders/files to convert');
-        if isnumeric(src), return; end
-        set(hs.fig, 'UserData', src);
-        txt = src{1};
-        if numel(src) > 1,  txt = [txt ' {and more}']; end 
-        hs.src.Text = txt;
-    case 'set_src'
-        str = hs.src.Text;
-        ind = strfind(str, '{');
-        if ~isempty(ind), return; end % no check with multiple files
-        if ~isempty(str) && ~exist(str, 'file')
-            val = dir(str);
-            folder = fileparts(str);
-            if isempty(val)
-                val = get(fh, 'UserData');
-                if iscellstr(val)
-                    val = [fileparts(val{1}), sprintf(' {%g files}', numel(val))];
-                end
-                if ~isempty(val), hs.src.Text = val; end
-                errordlg('Invalid input', 'Error Dialog');
-                return;
-            end
-            str = {val.name};
-            str = strcat(folder, filesep, str);
-        end
-        set(fh, 'UserData', str);
-    case 'set_dst'
-        str = hs.dst.Text;
-        if isempty(str), return; end
-        if ~exist(str, 'file') && ~mkdir(str)
-            hs.dst.Text = '';
-            errordlg(['Invalid folder name ''' str ''''], 'Error Dialog');
-            return;
-        end
-    case 'SPMStyle' % turn off compression
-        if get(hs.rst3D, 'Value'), set(hs.gzip, 'Value', 0); end
-    case 'about'
-        item = get(hs.about, 'Value');
-        if item == 1 % about
-            str = sprintf(['dicm2nii.m by Xiangrui Li\n\n' ...
-                'Feedback to: xiangrui.li@gmail.com\n\n' ...
-                'Last updated on %s\n'], getVersion);
-            helpdlg(str, 'About dicm2nii')
-        elseif item == 2 % license
-            try
-                str = fileread([fileparts(mfilename('fullpath')) '/LICENSE']);
-            catch
-                str = 'license.txt file not found';
-            end
-            helpdlg(strtrim(str), 'License')
-        elseif item == 3
-            doc dicm2nii;
-        elseif item == 4
-            checkUpdate(mfilename);
-        elseif item == 5
-            web('www.sciencedirect.com/science/article/pii/S0165027016300073', '-browser');
-        end
-        set(hs.about, 'Value', 1);
-    case 'drop_src' % Java drop source
-        try
-            if strcmp(evt.DropType, 'file')
-                n = numel(evt.Data);
-                if n == 1
-                    hs.src.Text = evt.Data{1};
-                    set(hs.fig, 'UserData', evt.Data{1});
-                else
-                    hs.src.Text = sprintf('%s {%g files}', ...
-                        fileparts(evt.Data{1}), n);
-                    set(fh, 'UserData', evt.Data);
-                end
-            else % string
-                hs.src.Text = strtrim(evt.Data);
-                gui_callback([], [], 'set_src', fh);
-            end
-        catch me
-            errordlg(me.message);
-        end
-    case 'drop_dst' % Java drop dst
-        try
-            if strcmp(evt.DropType, 'file')
-                nam = evt.Data{1};
-                if ~isfolder(nam), nam = fileparts(nam); end
-                hs.dst.Text = nam;
-            else
-                hs.dst.Text = strtrim(evt.Data);
-                gui_callback([], [], 'set_dst', fh);
-            end
-        catch me
-            errordlg(me.message);
-        end
-    otherwise
-        create_gui;
-end
-
-%% Subfuction: create GUI or bring it to front if exists
-function create_gui
-fh = figure('dicm' * 256.^(0:3)'); % arbitury integer
-if strcmp('dicm2nii_fig', get(fh, 'Tag')), return; end
-
-scrSz = get(0, 'ScreenSize');
-fSz = 9; % + ~(ispc || ismac);
-clr = [1 1 1]*206/256;
-clrButton = [1 1 1]*216/256;
-cb = @(cmd) {@gui_callback cmd fh}; % callback shortcut
-uitxt = @(txt,pos) uicontrol('Style', 'text', 'Position', pos, 'FontSize', fSz, ...
-    'HorizontalAlignment', 'left', 'String', txt, 'BackgroundColor', clr);
-getpf = @(p,dft)getpref('dicm2nii_gui_para', p, dft);
-chkbox = @(parent,val,str,cbk,tip) uicontrol(parent, 'Style', 'checkbox', ...
-    'FontSize', fSz, 'HorizontalAlignment', 'left', 'BackgroundColor', clr, ...
-    'Value', val, 'String', str, 'Callback', cbk, 'TooltipString', tip);
-
-set(fh, 'Toolbar', 'none', 'Menubar', 'none', 'Resize', 'off', 'Color', clr, ...
-    'Tag', 'dicm2nii_fig', 'Position', [200 scrSz(4)-600 420 300], 'Visible', 'off', ...
-    'Name', 'dicm2nii - DICOM to NIfTI Converter', 'NumberTitle', 'off');
-
-uitxt('Move mouse onto button, text box or check box for help', [8 274 400 16]);
-str = sprintf(['Browse convertible files or folders (can have subfolders) ' ...
-    'containing files.\nConvertible files can be dicom, Philips PAR,' ...
-    ' AFNI HEAD, BrainVoyager files, or a zip file containing those files']);
-uicontrol('Style', 'Pushbutton', 'Position', [6 235 112 24], ...
-    'FontSize', fSz, 'String', 'DICOM folder/files', 'Background', clrButton, ...
-    'TooltipString', str, 'Callback', cb('srcDir'));
-
-jSrc = javaObjectEDT('javax.swing.JTextField');
-warning('off', 'MATLAB:ui:javacomponent:FunctionToBeRemoved');
-hs.src = javacomponent(jSrc, [118 234 294 24], fh);
-hs.src.FocusLostCallback = cb('set_src');
-hs.src.Text = getpf('src', pwd);
-% hs.src.ActionPerformedCallback = cb('set_src'); % fire when pressing ENTER
-hs.src.ToolTipText = ['<html>This is the source folder or file(s). You can<br>' ...
-    'Type the source folder name into the box, or<br>' ...
-    'Click DICOM folder/files button to browse, or<br>' ...
-    'Drag and drop a folder or file(s) into the box'];
-
-uicontrol('Style', 'Pushbutton', 'Position', [6 199 112 24], ...
-    'FontSize', fSz, 'String', 'Result folder', 'Background', clrButton, ...
-    'TooltipString', 'Browse result folder', 'Callback', cb('dstDialog'));
-jDst = javaObjectEDT('javax.swing.JTextField');
-hs.dst = javacomponent(jDst, [118 198 294 24], fh);
-hs.dst.FocusLostCallback = cb('set_dst');
-hs.dst.Text = getpf('dst', pwd);
-hs.dst.ToolTipText = ['<html>This is the result folder name. You can<br>' ...
-    'Type the folder name into the box, or<br>' ...
-    'Click Result folder button to set the value, or<br>' ...
-    'Drag and drop a folder into the box'];
-
-uitxt('Output format', [8 166 82 16]);
-hs.rstFmt = uicontrol('Style', 'popup', 'Background', 'white', 'FontSize', fSz, ...
-    'Value', getpf('rstFmt',1), 'Position', [92 162 82 24], ...
-    'String', {' .nii' ' .hdr/.img' ' BIDS (http://bids.neuroimaging.io)'}, ...
-    'TooltipString', 'Choose output file format');
-
-hs.gzip = chkbox(fh, getpf('gzip',true), 'Compress', '', 'Compress into .gz files');
-sz = get(hs.gzip, 'Extent'); set(hs.gzip, 'Position', [220 166 sz(3)+24 sz(4)]);
-
-hs.rst3D = chkbox(fh, getpf('rst3D',false), 'SPM 3D', cb('SPMStyle'), ...
-    'Save one file for each volume (SPM style)');
-sz = get(hs.rst3D, 'Extent'); set(hs.rst3D, 'Position', [330 166 sz(3)+24 sz(4)]);
-           
-hs.convert = uicontrol('Style', 'pushbutton', 'Position', [104 8 200 30], ...
-    'FontSize', fSz, 'String', 'Start conversion', ...
-    'Background', clrButton, 'Callback', cb('do_convert'), ...
-    'TooltipString', 'Dicom source and Result folder needed before start');
-
-hs.about = uicontrol('Style', 'popup',  'String', ...
-    {'About' 'License' 'Help text' 'Check update' 'A paper about conversion'}, ...
-    'Position', [326 12 88 20], 'Callback', cb('about'));
-
-ph = uipanel(fh, 'Units', 'Pixels', 'Position', [4 50 410 102], 'FontSize', fSz, ...
-    'BackgroundColor', clr, 'Title', 'Preferences (also apply to command line and future sessions)');
-setpf = @(p)['setpref(''dicm2nii_gui_para'',''' p ''',get(gcbo,''Value''));'];
-
-p = 'lefthand';
-h = chkbox(ph, getpf(p,true), 'Left-hand storage', setpf(p), ...
-    'Left hand storage works well for FSL, and likely doesn''t matter for others');
-sz = get(h, 'Extent'); set(h, 'Position', [4 60 sz(3)+24 sz(4)]);
-
-p = 'save_patientName';
-h = chkbox(ph, getpf(p,true), 'Store PatientName', setpf(p), ...
-    'Store PatientName in NIfTI hdr, ext and json');
-sz = get(h, 'Extent'); set(h, 'Position', [180 60 sz(3)+24 sz(4)]);
-
-p = 'use_parfor';
-h = chkbox(ph, getpf(p,true), 'Use parfor if needed', setpf(p), ...
-    'Converter will start parallel tool if necessary');
-sz = get(h, 'Extent'); set(h, 'Position', [4 36 sz(3)+24 sz(4)]);
-
-p = 'use_seriesUID';
-h = chkbox(ph, getpf(p,true), 'Use SeriesInstanceUID if exists', setpf(p), ...
-    'Only uncheck this if SeriesInstanceUID is messed up by some third party archive software');
-sz = get(h, 'Extent'); set(h, 'Position', [180 36 sz(3)+24 sz(4)]);
-
-p = 'save_json';
-h = chkbox(ph, getpf(p,false), 'Save json file', setpf(p), ...
-    'Save json file for BIDS (http://bids.neuroimaging.io/)');
-sz = get(h, 'Extent'); set(h, 'Position', [4 12 sz(3)+24 sz(4)]);
-
-p = 'scale_16bit';
-h = chkbox(ph, getpf(p,false), 'Use 16-bit scaling', setpf(p), ...
-    'Losslessly scale 16-bit integers to use dynamic range');
-sz = get(h, 'Extent'); set(h, 'Position', [180 12 sz(3)+24 sz(4)]);
-
-hs.fig = fh;
-guidata(fh, hs); % store handles
-drawnow; set(fh, 'Visible', 'on', 'HandleVisibility', 'callback');
-
-try % java_dnd is based on dndcontrol by Maarten van der Seijs
-    java_dnd(jSrc, cb('drop_src'));
-    java_dnd(jDst, cb('drop_dst'));
-catch me
-    fprintf(2, '%s\n', me.message);
-end
-
-gui_callback([], [], 'set_src', fh);
-
-%% subfunction: return phase positive and phase axis (1/2) in image reference
-function [phPos, iPhase] = phaseDirection(s)
-phPos = []; iPhase = [];
-fld = 'InPlanePhaseEncodingDirection';
-if isfield(s, fld)
-    if     strncmpi(s.(fld), 'COL', 3), iPhase = 2; % based on dicm_img(s,0)
-    elseif strncmpi(s.(fld), 'ROW', 3), iPhase = 1;
-    else, errorLog(['Unknown ' fld ' for ' s.NiftiName ': ' s.(fld)]);
-    end
-end
-
-if isfield(s, 'CSAImageHeaderInfo') % SIEMENS
-    phPos = csa_header(s, 'PhaseEncodingDirectionPositive'); % image ref
-% elseif isfield(s, 'ProtocolDataBlock') % GE
-%     try % VIEWORDER "1" == bottom_up
-%         phPos = s.ProtocolDataBlock.VIEWORDER == '1';
-%     end
-elseif isfield(s, 'UserDefineData') % GE
-    % https://github.com/rordenlab/dcm2niix/issues/163
-    try
-    b = s.UserDefineData;
-    i = typecast(b(25:26), 'uint16'); % hdr_offset
-    v = typecast(b(i+1:i+4), 'single'); % 5.0 to 40.0
-    if v >= 25.002, i = i + 76; flag2_off = 777; else, flag2_off = 917; end
-    sliceOrderFlag = bitget(b(i+flag2_off), 2);
-    phasePolarFlag = bitget(b(i+49), 3);
-    phPos = ~xor(phasePolarFlag, sliceOrderFlag);
-    end
-else
-    if isfield(s, 'Stack') % Philips
-        try d = s.Stack.Item_1.MRStackPreparationDirection(1); catch, return; end
-    elseif isfield(s, 'PEDirectionDisplayed') % UIH
-        try d = s.PEDirectionDisplayed(1); catch, return; end
-    elseif isfield(s, 'Private_0177_1100') % Bruker
-        expr ='(?<=\<\+?)[LRAPSI]{1}(?=;\s*phase\>)'; % <+P;phase> or <P;phase>  
-        d = regexp(char(s.Private_0177_1100'), expr, 'match', 'once');
-        id = regexp('LRAPSI', d);
-        id = id + mod(id,2)*2-1;
-        str = 'LRAPFH'; d = str(id);
-    else % unknown Manufacturer
-        return;
-    end
-    try R = reshape(s.ImageOrientationPatient, 3, 2); catch, return; end
-    [~, ixy] = max(abs(R)); % like [1 2]
-    if isempty(iPhase) % if no InPlanePhaseEncodingDirection
-        iPhase = strfind('RLAPFH', d);
-        iPhase = ceil(iPhase/2); % 1/2/3 for RL/AP/FH
-        iPhase = find(ixy==iPhase); % now 1 or 2
-    end
-    if     any(d == 'LPH'), phPos = false; % in dicom ref
-    elseif any(d == 'RAF'), phPos = true;
-    end
-    if R(ixy(iPhase), iPhase)<0, phPos = ~phPos; end % tricky! in image ref
-end
-
-%% subfunction: extract useful fields for multiframe dicom
-function s = multiFrameFields(s)
-if isfield(s, 'MRVFrameSequence') % not real multi-frame dicom
-    try
-    s.ImagePositionPatient = s.MRVFrameSequence.Item_1.ImagePositionPatient;
-    s.AcquisitionDateTime = s.MRVFrameSequence.Item_1.AcquisitionDateTime;
-    item = sprintf('Item_%g', s.LocationsInAcquisition);
-    s.LastFile.ImagePositionPatient = s.MRVFrameSequence.(item).ImagePositionPatient;
-    end
-    return;
-end
-pffgs = 'PerFrameFunctionalGroupsSequence';
-sfgs = 'SharedFunctionalGroupsSequence';
-if any(~isfield(s, {sfgs pffgs})), return; end
-try nFrame = s.NumberOfFrames; catch, nFrame = numel(s.(pffgs).FrameStart); end
-
-% check slice ordering (Philips often needs SortFrames)
-n = numel(MF_val('DimensionIndexValues', s, 1));
-if n>0 && nFrame>1
-    na = nan(1, nFrame);
-    s2 = struct('InStackPositionNumber', na, 'TemporalPositionIndex', na, ...
-                'DimensionIndexValues', nan(n,nFrame), 'B_value', zeros(1, nFrame));
-    s2 = dicm_hdr(s, s2, 1:nFrame);
-    if ~isnan(s2.InStackPositionNumber(1))
-        SL = s2.InStackPositionNumber';
-        VL = [s2.TemporalPositionIndex' s2.DimensionIndexValues([3:end 1],:)'];
-    else % use DimensionIndexValues as backup (seen in GE)
-        SL = s2.DimensionIndexValues(2,:)'; % Bruker slice dim in (3,:)?
-        VL = s2.DimensionIndexValues([3:end 1],:)';
-    end
-    [ind, nSL] = sort_frames([SL s2.B_value'], VL);
-    if isempty(ind), s = []; return; end
-    if ~isequal(ind, 1:nFrame) % && strncmpi(s.Manufacturer, 'Philips', 7)
-        if ind(1) ~= 1 || ind(end) ~= nFrame 
-            s = dicm_hdr(s.Filename, [], ind([1 end])); % re-read new frames [1 end]
-        end
-        s.SortFrames = ind; % will use to sort img and get iVol/iSL for PerFrameSQ
-    end
-    if ~isfield(s, 'LocationsInAcquisition'), s.LocationsInAcquisition = nSL; end
-end
-
-% copy important fields into s
-flds = {'EchoTime' 'PixelSpacing' 'SpacingBetweenSlices' 'SliceThickness' ...
-        'RepetitionTime' 'FlipAngle' 'RescaleIntercept' 'RescaleSlope' ...
-        'ImageOrientationPatient' 'ImagePositionPatient' ...
-        'InPlanePhaseEncodingDirection' 'MRScaleSlope' 'CardiacTriggerDelayTime'};
-iF = 1; if isfield(s, 'SortFrames'), iF = s.SortFrames(1); end
-for i = 1:numel(flds)
-    if isfield(s, flds{i}), continue; end
-    a = MF_val(flds{i}, s, iF);
-    if ~isempty(a), s.(flds{i}) = a; end
-end
-
-if ~isfield(s, 'EchoTime')
-    a = MF_val('EffectiveEchoTime', s, iF);
-    if ~isempty(a), s.EchoTime = a;
-    else, try s.EchoTime = str2double(s.EchoTimeDisplay); end
-    end
-end
-
-% https://github.com/rordenlab/dcm2niix/issues/369
-if strncmpi(s.Manufacturer, 'Philips', 7)
-  try
-    iLast = sprintf('Item_%g', s.NumberOfFrames);
-    a = s.(pffgs).(iLast).PrivatePerFrameSq.Item_1.MRImageDynamicScanBeginTime;
-    if a>0, s.RepetitionTime = a / (s.NumberOfDynamicScans-1) * 1000; end
-  end
-end
-
-% for Siemens: the redundant copy makes non-Siemens code faster
-% if isfield(s.(sfgs).Item_1, 'CSASeriesHeaderInfo')
-%     s.CSASeriesHeaderInfo = s.(sfgs).Item_1.CSASeriesHeaderInfo.Item_1;
-% end
-% fld = 'CSAImageHeaderInfo';
-% if isfield(s.(pffgs).Item_1, fld)
-%     s.(fld) = s.(pffgs).(sprintf('Item_%g', iF)).(fld).Item_1;
-% end
-
-% check ImageOrientationPatient consistency for 1st and last frame only
-if nFrame<2, return; end
-iF = nFrame; if isfield(s, 'SortFrames'), iF = s.SortFrames(iF); end
-a = MF_val('ImagePositionPatient', s, iF);
-if ~isempty(a), s.LastFile.ImagePositionPatient = a; end
-fld = 'ImageOrientationPatient';
-val = MF_val(fld, s, iF);
-if ~isempty(val) && isfield(s, fld) && any(abs(val-s.(fld))>1e-4)
-    s = []; return; % inconsistent orientation, skip
-end
-
-%% subfunction: return value from Shared or PerFrame FunctionalGroupsSequence
-function val = MF_val(fld, s, iFrame)
-pffgs = 'PerFrameFunctionalGroupsSequence';
-switch fld
-    case 'EffectiveEchoTime'
-        sq = 'MREchoSequence';
-    case {'DiffusionDirectionality' 'B_value'}
-        sq = 'MRDiffusionSequence';
-    case 'ComplexImageComponent'
-        sq = 'MRImageFrameTypeSequence';
-    case {'DimensionIndexValues' 'InStackPositionNumber' 'TemporalPositionIndex' ...
-            'FrameReferenceDatetime' 'FrameAcquisitionDatetime'}
-        sq = 'FrameContentSequence';
-    case {'RepetitionTime' 'FlipAngle'}
-        sq = 'MRTimingAndRelatedParametersSequence';
-    case 'ImagePositionPatient'
-        sq = 'PlanePositionSequence';
-    case 'ImageOrientationPatient'
-        sq = 'PlaneOrientationSequence';
-    case {'PixelSpacing' 'SpacingBetweenSlices' 'SliceThickness'}
-        sq = 'PixelMeasuresSequence';
-    case {'RescaleIntercept' 'RescaleSlope' 'RescaleType'}
-        sq = 'PixelValueTransformationSequence';
-    case {'InPlanePhaseEncodingDirection' 'MRAcquisitionFrequencyEncodingSteps' ...
-            'MRAcquisitionPhaseEncodingStepsInPlane'}
-        sq = 'MRFOVGeometrySequence';
-    case 'CardiacTriggerDelayTime'
-        sq = 'CardiacTriggerSequence';
-    case {'SliceNumberMR' 'EchoTime' 'MRScaleSlope'}
-        sq = 'PrivatePerFrameSq'; % Philips
-    case 'DiffusionGradientDirection' % 
-        sq = 'MRDiffusionSequence';
-        try
-            s2 = s.(pffgs).(sprintf('Item_%g', iFrame)).(sq).Item_1;
-            val = s2.DiffusionGradientDirectionSequence.Item_1.(fld);
-        catch, val = [0 0 0]';
-        end
-        if nargin>1, return; end
-    otherwise
-        error('Sequence for %s not set.', fld);
-end
-if nargin<2
-    val = {'SharedFunctionalGroupsSequence' pffgs sq fld 'NumberOfFrames'}; 
-    return;
-end
-try 
-    val = s.SharedFunctionalGroupsSequence.Item_1.(sq).Item_1.(fld);
-catch
-    try
-        val = s.(pffgs).(sprintf('Item_%g', iFrame)).(sq).Item_1.(fld);
-    catch
-        val = [];
-    end
-end
-
-%% subfunction: split nii components into multiple nii
-function nii = split_components(nii, s)
-fld = 'ComplexImageComponent';
-if ~strcmp(tryGetField(s, fld, ''), 'MIXED'), return; end
-
-if ~isfield(s, 'Volumes') % PAR file and single-frame file have this
-    nSL = nii.hdr.dim(4); nVol = nii.hdr.dim(5);
-    iFrames = 1:nSL:nSL*nVol;
-    if isfield(s, 'SortFrames'), iFrames = s.SortFrames(iFrames); end
-    s1 = struct(fld, {cell(1, nVol)}, 'MRScaleSlope', nan(1,nVol), ...
-            'RescaleSlope', nan(1,nVol), 'RescaleIntercept', nan(1,nVol));
-    s.Volumes = dicm_hdr(s, s1, iFrames);
-end
-if ~isfield(s, 'Volumes'), return; end
-
-% suppose scl not applied in set_nii_hdr, since MRScaleSlope is not integer
-flds = {'EchoTimes' 'CardiacTriggerDelayTimes'}; % to split
-s1 = s.Volumes;
-nii0 = nii;
-% [c, ia] = unique(s.Volumes.(fld), 'stable'); % since 2013a?
-[~, ia] = unique(s1.(fld));
-ia = sort(ia);
-c = s1.(fld)(ia);
-for i = 1:numel(c)
-    nii(i) = nii0;
-    ind = strcmp(c{i}, s1.(fld));
-    nii(i).img = nii0.img(:,:,:,ind);
-    slope = s1.RescaleSlope(ia(i)); if isnan(slope), slope = 1; end 
-    inter = s1.RescaleIntercept(ia(i)); if isnan(inter), inter = 0; end
-    if ~isnan(s1.MRScaleSlope(ia(i)))
-        inter = inter / (slope * s1.MRScaleSlope(ia(i)));
-        slope = 1 / s1.MRScaleSlope(ia(i));
-    end
-    nii(i).hdr.scl_inter = inter;
-    nii(i).hdr.scl_slope = slope;
-    nii(i).hdr.file_name = [s.NiftiName '_' lower(c{i})];
-    nii(i) = nii_tool('update', nii(i));
-    
-    for j = 1:numel(flds)
-        if ~isfield(nii(i).json, flds{j}), continue; end
-        nii(i).json.(flds{j}) = nii(i).json.(flds{j})(ind);
-    end
-end
-
-%% Write error info to a file in case user ignores Command Window output
-function firstTime = errorLog(errInfo, folder)
-persistent niiFolder;
-if nargin>1, firstTime = isempty(niiFolder); niiFolder = folder; end
-if isempty(errInfo), return; end
-fprintf(2, ' %s\n', errInfo); % red text in Command Window
-fid = fopen([niiFolder 'dicm2nii_warningMsg.txt'], 'a');
-fseek(fid, 0, -1); 
-fprintf(fid, '%s\n', errInfo);
-fclose(fid);
-
-%% Get version yyyymmdd from README.md 
-function dStr = getVersion(str)
-dStr = '20191130';
-if nargin<1 || isempty(str)
-    pth = fileparts(mfilename('fullpath'));
-    fname = fullfile(pth, 'README.md');
-    if ~exist(fname, 'file'), return; end
-    str = fileread(fname);
-end
-a = regexp(str, 'version\s(\d{4}\.\d{2}\.\d{2})', 'tokens', 'once');
-if ~isempty(a), dStr = a{1}([1:4 6:7 9:10]); end
-
-%% Get position info from Siemens CSA ASCII header
-% The only case this is useful for now is for DTI_ColFA, where Siemens omit 
-% ImageOrientationPatient, ImagePositionPatient, PixelSpacing.
-% This shows how to get info from Siemens CSA header.
-function s = csa2pos(s, nSL)
-ori = {'Sag' 'Cor' 'Tra'}; % 1/2/3
-sNormal = zeros(3,1);
-for i = 1:3
-    a = asc_header(s, ['sSliceArray.asSlice[0].sNormal.d' ori{i}]);
-    if ~isempty(a), sNormal(i) = a; end
-end
-if all(sNormal==0); return; end % likely no useful info, give up
-
-isMos = tryGetField(s, 'isMos', false);
-revNum = ~isempty(asc_header(s, 'sSliceArray.ucImageNumb'));
-[cosSL, iSL] = max(abs(sNormal));
-if isMos && (~isfield(s, 'CSAImageHeaderInfo') || ...
-        ~isfield(s.CSAImageHeaderInfo, 'SliceNormalVector'))
-    a = sNormal; if revNum, a = -a; end
-    s.CSAImageHeaderInfo.SliceNormalVector = a;
-end
-
-pos = zeros(3,2);
-sl = [0 nSL-1];
-for j = 1:2
-    key = sprintf('sSliceArray.asSlice[%g].sPosition.d', sl(j));
-    for i = 1:3
-        a = asc_header(s, [key ori{i}]);
-        if ~isempty(a), pos(i,j) = a; end
-    end
-end
-
-if ~isfield(s, 'SpacingBetweenSlices')
-    if all(pos(:,2)==0) % like Mprage: dThickness & sPosition for volume
-        a = asc_header(s, 'sSliceArray.asSlice[0].dThickness') ./ nSL;
-        if ~isempty(a), s.SpacingBetweenSlices = a; end
-    else
-        s.SpacingBetweenSlices = abs(diff(pos(iSL,:))) / (nSL-1) / cosSL;
-    end
-end
-
-if ~isfield(s, 'PixelSpacing')
-    a = asc_header(s, 'sSliceArray.asSlice[0].dReadoutFOV');
-    a = a ./ asc_header(s, 'sKSpace.lBaseResolution');
-    interp = asc_header(s, 'sKSpace.uc2DInterpolation');
-    if interp, a = a ./ 2; end
-    if ~isempty(a), s.PixelSpacing = a * [1 1]'; end
-end
-
-R(:,3) = sNormal; % ignore revNum for now
-if isfield(s, 'ImageOrientationPatient')
-    R(:, 1:2) = reshape(s.ImageOrientationPatient, 3, 2);
-else
-    if iSL==3
-        R(:,2) = [0 R(3,3) -R(2,3)] / norm(R(2:3,3));
-        R(:,1) = cross(R(:,2), R(:,3));
-    elseif iSL==2
-        R(:,1) = [R(2,3) -R(1,3) 0] / norm(R(1:2,3));
-        R(:,2) = cross(R(:,3), R(:,1));
-    elseif iSL==1
-        R(:,1) = [-R(2,3) R(1,3) 0] / norm(R(1:2,3));
-        R(:,2) = cross(R(:,1), R(:,3));
-    end
-
-    rot = asc_header(s, 'sSliceArray.asSlice[0].dInPlaneRot');
-    if isempty(rot), rot = 0; end
-    rot = rot - round(rot/pi*2)*pi/2; % -45 to 45 deg, is this right?
-    ca = cos(rot); sa = sin(rot);
-    R = R * [ca sa 0; -sa ca 0; 0 0 1];
-    s.ImageOrientationPatient = R(1:6)';
-end
-
-if ~isfield(s, 'ImagePositionPatient')    
-    dim = double([s.Columns s.Rows]');
-    if all(pos(:,2) == 0) % pos(:,1) for volume center
-        if any(~isfield(s,{'PixelSpacing' 'SpacingBetweenSlices'})), return; end
-        R = R * diag([s.PixelSpacing([2 1]); s.SpacingBetweenSlices]);
-        x = [-dim/2*[1 1]; (nSL-1)/2*[-1 1]];
-        pos = R * x + pos(:,1) * [1 1]; % volume center to slice 1&nSL position
-    else % this may be how Siemens sets unusual mosaic ImagePositionPatient 
-        if ~isfield(s, 'PixelSpacing'), return; end
-        R = R(:,1:2) * diag(s.PixelSpacing([2 1]));
-        pos = pos - R * dim/2 * [1 1]; % slice centers to slice position
-    end
-    if revNum, pos = pos(:, [2 1]); end
-    if isMos, pos(:,2) = pos(:,1); end % set LastFile same as first for mosaic
-    s.ImagePositionPatient = pos(:,1);
-    s.LastFile.ImagePositionPatient = pos(:,2);
-end
-
-%% subfuction: check whether parpool is available
-% Return true if it is already open, or open it if available
-function doParal = useParTool
-doParal = usejava('jvm');
-if ~doParal, return; end
-
-if isempty(which('parpool')) % for early matlab versions
-    try 
-        if matlabpool('size')<1 %#ok<*DPOOL>
-            try
-                matlabpool; 
-            catch me
-                fprintf(2, '%s\n', me.message);
-                doParal = false;
-            end
-        end
-    catch
-        doParal = false;
-    end
-    return;
-end
-
-% Following for later matlab with parpool
-try 
-    if isempty(gcp('nocreate'))
-        try
-            parpool; 
-        catch me
-            fprintf(2, '%s\n', me.message);
-            doParal = false;
-        end
-    end
-catch
-    doParal = false;
-end
-
-%% subfunction: return nii ext from dicom struct
-% The txt extension is in format of: name = parameter;
-% Each parameter ends with [';' char(0 10)]. Examples:
-% Modality = 'MR'; % str parameter enclosed in single quotation marks
-% FlipAngle = 72; % single numeric value, brackets may be used, but optional
-% SliceTiming = [0.5 0.1 ... ]; % vector parameter enclosed in brackets
-% bvec = [0 -0 0 
-% -0.25444411 0.52460458 -0.81243353 
-% ...
-% 0.9836791 0.17571079 0.038744]; % matrix rows separated by char(10) and/or ';'
-function ext = set_nii_ext(s)
-flds = fieldnames(s);
-ext.ecode = 6; % text ext
-ext.edata = '';
-for i = 1:numel(flds)
-    try val = s.(flds{i}); catch, continue; end
-    if ischar(val)
-        str = sprintf('''%s''', val);
-    elseif numel(val) == 1 % single numeric
-        str = sprintf('%.8g', val);
-    elseif isvector(val) % row or column
-        str = sprintf('%.8g ', val);
-        str = sprintf('[%s]', str(1:end-1)); % drop last space
-    elseif isnumeric(val) % matrix, like DTI bvec
-        fmt = repmat('%.8g ', 1, size(val, 2));
-        str = sprintf([fmt char(10)], val'); %#ok
-        str = sprintf('[%s]', str(1:end-2)); % drop last space and char(10)
-    else % in case of struct etc, skip
-        continue;
-    end
-    ext.edata = [ext.edata flds{i} ' = ' str ';' char([0 10])];
-end
-
-% % Matlab ext: ecode = 40
-% fname = [tempname '.mat'];
-% save(fname, '-struct', 's', '-v7'); % field as variable
-% fid = fopen(fname);
-% b = fread(fid, inf, '*uint8'); % data bytes
-% fclose(fid);
-% delete(fname);
-% 
-% % first 4 bytes (int32) encode real data length, endian-dependent
-% if exist('ext', 'var'), n = numel(ext)+1; else n = 1; end
-% ext(n).edata = [typecast(int32(numel(b)), 'uint8')'; b];
-% ext(n).ecode = 40; % Matlab
- 
-% % Dicom ext: ecode = 2
-% if isfield(s, 'SOPInstanceUID') % make sure it is dicom
-%     if exist('ext', 'var'), n = numel(ext)+1; else n = 1; end
-%     ext(n).ecode = 2; % dicom
-%     fid = fopen(s.Filename);
-%     ext(n).edata = fread(fid, s.PixelData.Start, '*uint8');
-%     fclose(fid);
-% end
-
-%% Fix some broken multiband sliceTiming. Hope this won't be needed in future.
-% Odd number of nShot is fine, but some even nShot may have problem.
-% This gives inconsistent result to the following example in PDF doc, but I
-% would rather believe the example is wrong:
-% nSL=20; mb=2; nShot=nSL/mb; % inc=3
-% In PDF: 0,10 - 3,13 - 6,16 - 9,19 - 1,11 - 4,14 - 7,17 - 2,12 - 5,15 - 8,18
-% result: 0,10 - 3,13 - 6,16 - 9,19 - 2,12 - 5,15 - 8,18 - 1,11 - 4,14 - 7,17
-function t = mb_slicetiming(s, TA)
-dict = dicm_dict(s.Manufacturer, 'MosaicRefAcqTimes');
-s2 = dicm_hdr(s.LastFile.Filename, dict);
-t = s2.MosaicRefAcqTimes; % try last volume first
-
-% No SL acc factor. Not even multiband flag. This is UGLY
-nSL = double(s.LocationsInAcquisition);
-mb = ceil((max(t) - min(t)) ./ TA); % based on the wrong timing pattern
-if isempty(mb) || mb==1 || mod(nSL,mb)>0, return; end % not MB or wrong mb guess
-
-nShot = nSL / mb;
-ucMode = asc_header(s, 'sSliceArray.ucMode'); % 1/2/4: Asc/Desc/Inter
-if isempty(ucMode), return; end
-t = linspace(0, TA, nShot+1)'; t(end) = [];
-t = repmat(t, mb, 1); % ascending, ucMode==1
-if ucMode == 2 % descending
-    t = t(nSL:-1:1);
-elseif ucMode == 4 % interleaved
-    if mod(nShot,2) % odd number of shots
-        inc = 2;
-    else
-        inc = nShot / 2 - 1;
-        if mod(inc,2) == 0, inc = inc - 1; end
-        errorLog([s.NiftiName ': multiband interleaved order, even' ...
-            ' number of shots.\nThe SliceTiming information may be wrong.']);
-    end
-    
-% % This gives the result in the PDF doc for example above
-%     ind = nan(nShot, 1); j = 0; i = 1; k = 0;
-%     while 1
-%         ind(i) = j + k*inc;
-%         if ind(i)+(mb-1)*nShot > nSL-1
-%             j = j + 1; k = 0;
-%         else
-%             i = i + 1; k = k + 1;
-%         end
-%         if i>nShot, break; end
-%     end
-    
-    ind = mod((0:nShot-1)*inc, nShot)'; % my guess based on chris data
-    
-    if nShot==6, ind = [0 2 4 1 5 3]'; end % special case
-    ind = bsxfun(@plus, ind*ones(1,mb), (0:mb-1)*nShot);
-    ind = ind + 1;
-
-    t = zeros(nSL, 1);
-    for i = 1:nShot
-        t(ind(i,:)) = (i-1) / nShot;
-    end
-    t = t * TA;
-end
-if csa_header(s, 'ProtocolSliceNumber')>0, t = t(nSL:-1:1); end % rev-num
-
-%% subfunction: check ImagePostionPatient from multiple slices/volumes
-function [err, nSL, sliceN, isTZ] = checkImagePosition(ipp, gantryTilt)
-a = diff(sort(ipp));
-tol = max(a)/100; % max(a) close to SliceThichness. 1% arbituary
-if nargin>1 && gantryTilt, tol = tol * 10; end % arbituary
-nSL = sum(a > tol) + 1;
-err = ''; sliceN = []; isTZ = false;
-nVol = numel(ipp) / nSL;
-if mod(nVol,1), err = 'Missing file(s) detected'; return; end
-if nSL<2, return; end
-
-isTZ = nVol>1 && all(abs(diff(ipp(1:nVol))) < tol);
-if isTZ % Philips XYTZ
-    a = ipp(1:nVol:end);
-    b = reshape(ipp, nVol, nSL);
-else
-    a = ipp(1:nSL);
-    b = reshape(ipp, nSL, nVol)';
-end
-[~, sliceN] = sort(a); % no descend since wrong for PAR/singleDicom
-if any(abs(diff(a,2))>tol), warning('Inconsistent slice spacing'); end
-if nVol>1
-    b = diff(b);
-    if any(abs(b(:))>tol), err = 'Irregular slice order'; return; end
-end
-
-%% Save JSON file, proposed by Chris G
-% matlab.internal.webservices.toJSON(s)
-function save_json(s, fname)
-flds = fieldnames(s);
-fid = fopen([fname '.json'], 'w'); % overwrite silently if exist
-fprintf(fid, '{\n');
-for i = 1:numel(flds)
-    nam = flds{i};
-    if ~isfield(s, nam), continue; end
-    val = s.(nam);
-    
-    % this if-elseif block takes care of name/val change for BIDS json
-    if any(strcmp(nam, {'RepetitionTime' 'InversionTime' 'EchoTimes' 'CardiacTriggerDelayTimes'}))
-        val = val / 1000; % in sec now
-    elseif strcmp(nam, 'UnwarpDirection')
-        nam = 'PhaseEncodingDirection';
-        if val(1) == '-' || val(1) == '?', val = val([2 1]); end
-        if     val(1) == 'x', val(1) = 'i'; % BIDS spec
-        elseif val(1) == 'y', val(1) = 'j';
-        elseif val(1) == 'z', val(1) = 'k';
-        end
-    elseif strcmp(nam, 'EffectiveEPIEchoSpacing')
-        nam = 'EffectiveEchoSpacing';
-        val = val / 1000;
-    elseif strcmp(nam, 'ReadoutSeconds')
-        nam = 'TotalReadoutTime';
-    elseif strcmp(nam, 'SliceTiming')
-        val = (0.5 - val) * s.RepetitionTime / 1000; % FSL style to secs
-    elseif strcmp(nam, 'SecondEchoTime')
-        nam = 'EchoTime2';
-        val = val / 1000;
-    elseif strcmp(nam, 'EchoTime')
-        % if there are two TEs we are dealing with a fieldmap
-        if isfield(s, 'SecondEchoTime')
-            nam = 'EchoTime1';
-        end
-        val = val / 1000;
-    elseif strcmp(nam, 'bval')
-        nam = 'DiffusionBValue';
-    elseif strcmp(nam, 'bvec')
-        nam = 'DiffusionGradientOrientation';
-    elseif strcmp(nam, 'DelayTimeInTR')
-        nam = 'DelayTime';
-        val = val / 1000; % secs 
-    elseif strcmp(nam, 'ImageType')
-        val = regexp(val, '\\', 'split');
-    end
-    
-    fprintf(fid, '\t"%s": ', nam);
-    if isempty(val)
-        fprintf(fid, 'null,\n');
-    elseif ischar(val)
-        fprintf(fid, '"%s",\n', strrep(val, '\', '\\'));
-    elseif iscellstr(val)
-        fprintf(fid, '[');
-        fprintf(fid, '"%s", ', val{:});
-        fseek(fid, -2, 'cof'); % remove trailing comma and space
-        fprintf(fid, '],\n');
-    elseif numel(val) == 1 % scalar numeric
-        fprintf(fid, '%.8g,\n', val);
-    elseif isvector(val) % row or column
-        fprintf(fid, '[\n');
-        fprintf(fid, '\t\t%.8g,\n', val);
-        fseek(fid, -2, 'cof');
-        fprintf(fid, '\t],\n');
-    elseif isnumeric(val) % matrix
-        fprintf(fid, '[\n');
-        fmt = repmat('%.8g, ', 1, size(val, 2));
-        fprintf(fid, ['\t\t[' fmt(1:end-2) '],\n'], val');
-        fseek(fid, -2, 'cof');
-        fprintf(fid, '\n\t],\n');
-    else % in case of struct etc, skip
-        fprintf(2, 'Unknown type of data for %s.\n', nam);
-        fprintf(fid, 'null,\n');
-    end
-end
-fseek(fid, -2, 'cof'); % remove trailing comma and \n
-fprintf(fid, '\n}\n');
-fclose(fid);
-
-%% Check for newer version for 42997 at Matlab Central
-% Simplified from checkVersion in findjobj.m by Yair Altman
-function checkUpdate(mfile)
-verLink = 'https://github.com/xiangruili/dicm2nii/blob/master/README.md';
-webUrl = 'https://www.mathworks.com/matlabcentral/fileexchange/42997';
-if ~isdeployed
-try
-    str = webread(verLink);
-catch me
-    try
-        str = urlread(verLink); %#ok
-    catch
-        str = sprintf('%s.\n\nPlease download manually.', me.message);
-        errordlg(str, 'Web access error');
-        web(webUrl, '-browser');
-        return;
-    end
-end
-
-latestStr = getVersion(str);
-if datenum(getVersion(), 'yyyymmdd') >= datenum(latestStr, 'yyyymmdd')
-    msgbox([mfile ' and the package are up to date.'], 'Check update');
-    return;
-end
-
-msg = ['Update to the newer version (' latestStr ')?'];
-answer = questdlg(msg, ['Update ' mfile], 'Yes', 'Later', 'Yes');
-if ~strcmp(answer, 'Yes'), return; end
-
-url = ['https://www.mathworks.com/matlabcentral/mlc-downloads/'...
-       'downloads/e5a13851-4a80-11e4-9553-005056977bd0/' ...
-       '80e748a3-0ae1-48a5-a2cb-b8380dac0232/packages/zip'];
-tmp = tempdir;
-try
-    fname = websave('dicm2nii_github.zip', url); % 2014a
-    unzip(fname, tmp); delete(fname);
-    a = dir([tmp 'xiangruili*']);
-    if isempty(a), tdir = tmp; else, tdir = [tmp a(1).name '/']; end
-catch 
-    % system('git clone https://github.com/xiangruili/dicm2nii.git')
-    url = 'https://github.com/xiangruili/dicm2nii/archive/master.zip';
-    try
-        fname = [tmp 'dicm2nii_github.zip'];
-        urlwrite(url, fname); %#ok
-        unzip(fname, tmp); delete(fname);
-        tdir = [tmp 'dicm2nii-master/'];
-    catch me
-        errordlg(['Error in updating: ' me.message], mfile);
-        web(webUrl, '-browser');
-        return;
-    end
-end
-movefile([tdir '*.*'], [fileparts(which(mfile)) '/.'], 'f');
-rmdir(tdir, 's');
-rehash;
-warndlg(['Package updated successfully. Please restart ' mfile ...
-         ', otherwise it may give error.'], 'Check update');
-end
-
-%% Subfunction: return NumberOfImagesInMosaic if Siemens mosaic, or [] otherwise.
-% If NumberOfImagesInMosaic in CSA is >1, it is mosaic, and we are done. 
-% If not exists, it may still be mosaic due to Siemens bug seen in syngo MR
-% 2004A 4VA25A phase image. Then we check EchoColumnPosition in CSA, and if it
-% is smaller than half of the slice dim, sSliceArray.lSize is used as nMos. If
-% no CSA at all, the better way may be to peek into img to get nMos. Then the
-% first attempt is to check whether there are padded zeros. If so we count zeros
-% either at top or bottom of the img to decide real slice dim. In case there is
-% no padded zeros, we use the single zero lines along row or col seen in most
-% (not all, for example some phase img, derived data like moco series or tmap
-% etc) mosaic. If the lines are equally spaced, and nMos is divisible by mosaic
-% dim, we accept nMos. Otherwise, we fall back to NumberOfPhaseEncodingSteps,
-% which is used by dcm2nii, but is not reliable for most mosaic due to partial
-% fourier or less 100% phase fov.
-function nMos = nMosaic(s)
-nMos = csa_header(s, 'NumberOfImagesInMosaic'); % healthy mosaic dicom
-if ~isempty(nMos), return; end % seen 0 for GLM Design file and others
-
-% The next fix detects mosaic which is not labeled as MOSAIC in ImageType, nor
-% NumberOfImagesInMosaic exists, seen in syngo MR 2004A 4VA25A phase image.
-res = csa_header(s, 'EchoColumnPosition'); % half or full of slice dim
-if ~isempty(res)
-    dim = max([s.Columns s.Rows]);
-    interp = asc_header(s, 'sKSpace.uc2DInterpolation');
-    if ~isempty(interp) && interp, dim = dim / 2; end
-    if dim/res/2 >= 2 % nTiles>=2
-        nMos = asc_header(s, 'sSliceArray.lSize'); % mprage lSize=1
-    end
-    return; % Siemens non-mosaic returns here
-end
-
-% The fix below is for dicom labeled as \MOSAIC in ImageType, but no CSA.
-if ~isType(s, '\MOSAIC') && ~isType(s, '\VFRAME'), return; end % non-mosaic
-try nMos = s.LocationsInAcquisition; return; end % try Siemens/UIH private tag
-try nMos = numel(fieldnames(s.MRVFrameSequence)); return; end % UIH
-    
-dim = double([s.Columns s.Rows]); % slice or mosaic dim
-img = dicm_img(s, 0) ~= 0; % peek into img to figure out nMos
-nP = tryGetField(s, 'NumberOfPhaseEncodingSteps', 4); % sliceDim >= phase steps
-c = img(dim(1)-nP:end, dim(2)-nP:end); % corner at bottom-right
-done = false;
-if all(~c(:)) % at least 1 padded slice: not 100% safe
-    c = img(1:nP+1, dim(2)-nP:end); % top-right
-    if all(~c(:)) % all right tiles padded: use all to determine
-        ln = sum(img);
-    else % use several rows at bottom to determine: not as safe as all
-        ln = sum(img(dim(1)-nP:end, :));
-    end
-    z = find(ln~=0, 1, 'last');
-    nMos = dim(2) / (dim(2) - z);
-    done = mod(nMos,1)==0 && mod(dim(1),nMos)==0;
-end
-if ~done % this relies on zeros along row or col seen in most mosaic
-    ln = sum(img, 2) == 0;
-    if sum(ln)<2
-        ln = sum(img) == 0; % likely PhaseEncodingDirectionPositive=0
-        i = find(~ln, 1, 'last'); % last non-zero column in img
-        ln(i+2:end) = []; % leave only 1 true for padded zeros
-    end
-    nMos = sum(ln);
-    done = nMos>1 && all(mod(dim,nMos)==0) && all(diff(find(ln),2)==0);
-end
-if ~done && isfield(s, 'NumberOfPhaseEncodingSteps')
-    nMos = min(dim) / nP;
-    done = nMos>1 && mod(nMos,1)==0 && all(mod(dim,nMos)==0);
-end
-
-if ~done
-    errorLog([ProtocolName(s) ': NumberOfImagesInMosaic not available.']);
-    nMos = []; % keep mosaic as it is
-    return;
-end
-
-nMos = nMos * nMos; % not work for UIH
-img = mos2vol(uint8(img), nMos, 0); % find padded slices: useful for STC
-while 1
-    a = img(:,:,nMos);
-    if any(a(:)), break; end
-    nMos = nMos - 1;
-end
-
-%% Get sorting index for multi-frame and PAR/XML (also called by dicm_hdr)
-function [ind, nSL] = sort_frames(sl, ic)
-% sl is for slice index, and has B_value as 2nd column for DTI.
-% ic contains other possible identifiers which will be converted into index. 
-% The ic column order is important. 
-nSL = max(sl(:, 1));
-nFrame = size(sl, 1);
-if nSL==nFrame, ind = 1:nSL; ind(sl(:,1)) = ind; return; end % single vol
-nVol = floor(nFrame / nSL);
-badVol = nVol*nSL < nFrame; % incomplete volume
-ic(isnan(ic)) = 0;
-id = zeros(size(ic));
-for i = 1:size(ic,2)
-    [~, ~, id(:,i)] = unique(ic(:,i)); % entries to index
-end
-n = max(id); id = id(:, n>1); n = n(n>1);
-i = find(n == nVol+badVol, 1);
-if ~isempty(i) % most fMRI/DTI
-    id = id(:, i); % use a single column for sorting
-elseif ~badVol && numel(n)>1
-    [j, i] = find(tril(n' * n, -1) == nVol, 1); % need to ignore diag
-    if ~isempty(i)
-        id = id(:, [i j]); % 2 columns make nVol        
-    elseif numel(n)>2
-        i = find(cumprod(n) == nVol, 1);
-        if ~isempty(i), id = id(:, 1:i); end % first i columns make nVol
-    end
-end
-[~, ind] = sortrows([sl id]); % this sort idea is from julienbesle
-if badVol % only seen in Philips
-    try lastV = id(ind,1) > nVol; catch, lastV = []; end
-    if sum(lastV) == nFrame-nSL*nVol
-        ind(lastV) = []; % remove incomplete volume
-    else % suppose extra later slices are from bad volume
-        for i = 1:nSL
-            a = ind==i;
-            if sum(a) <= nVol, continue; end % shoule be ==
-            ind(find(a, 'last')) = []; % remove last extra one
-            if numel(ind) == nSL*nVol, break; end
-        end
-    end
-end
-ind = reshape(ind, [], nSL)'; % XYTZ to XYZT
-ind = ind(:)';
-
-%% return all file names in a folder, including in sub-folders
-function files = filesInDir(folder)
-dirs = genpath(folder);
-dirs = regexp(dirs, pathsep, 'split');
-files = {};
-for i = 1:numel(dirs)
-    if isempty(dirs{i}), continue; end
-    curFolder = [dirs{i} filesep];
-    a = dir(curFolder); % all files and folders
-    a([a.isdir]) = []; % remove folders
-    a = strcat(curFolder, {a.name});
-    files = [files a]; %#ok<*AGROW>
-end
-
-%% Select both folders and files
-function out = jFileChooser(folder, prompt, multi, button)
-if nargin<4 || isempty(button), button = 'Select'; end
-if nargin<3 || isempty(multi), multi = true; end
-if nargin<2 || isempty(prompt)
-    if multi, prompt = 'Choose files and/or folders';
-    else,     prompt = 'Choose file or folder';
-    end
-end
-if nargin<1 || isempty(folder), folder = pwd; end
-
-jFC = javax.swing.JFileChooser(folder);
-jFC.setFileSelectionMode(jFC.FILES_AND_DIRECTORIES);
-set(jFC, 'MultiSelectionEnabled', logical(multi));
-set(jFC, 'ApproveButtonText', button);
-set(jFC, 'DialogTitle', prompt);
-returnVal = jFC.showOpenDialog([]);
-if returnVal ~= jFC.APPROVE_OPTION, out = returnVal; return; end % numeric
-
-if multi
-    files = jFC.getSelectedFiles();
-    n = numel(files);
-    out = cell(1, n);
-    for i = 1:n, out{i} = char(files(i)); end
-else
-    out = char(jFC.getSelectedFile());
-end
-
-%% 
-function v = normc(M)
-vn = sqrt(sum(M .^ 2)); % vn = vecnorm(M);
-vn(vn==0) = 1;
-v = bsxfun(@rdivide, M, vn);
-
-%%
-function BtnModalityTable(h,TT,TS)
-if verLessThanOctave
-    dat = TT.Data;
-else
-    dat = cellfun(@char,table2cell(TT.Data),'uni',0);
-end
-if all(any(ismember(dat(:,2:3),'skip'),2))
-    warndlg('All images are skipped... Please select the type and modality for all scans','No scan selected');
-    return;
-end
-setappdata(0,'ModalityTable',TT.Data)
-setappdata(0,'SubjectTable',TS.Data)
-delete(h)
-
-function my_closereq(src,~)
-% Close request function 
-% to display a question dialog box
-if verLessThanOctave
-    selection = questdlg('Cancel Dicom conversion?','Close dicm2nii','OK','Cancel','Cancel');
-else
-    selection = uiconfirm(src,'Cancel Dicom conversion?',...
-        'Close dicm2nii');
-end
-switch selection
-    case 'OK'
-        delete(src)
-        setappdata(0,'Canceldicm2nii',true)
-    case 'Cancel'
-        return
-end
-
-function ax = previewDicom(ax,s,axesArgs)
-
-try
-    nSL = double(tryGetField(s{1}, 'LocationsInAcquisition'));
-    if isempty(nSL)
-        nSL = length(s);
-    end
-    img = dicm_img(s{min(end,round(nSL/2))});
-    img = img(:,:,:,round(end/2));
-
-    if verLessThanOctave
-        if ~isempty(ax)
-            axis(ax);
-        end
-        axnew = imagesc(img);
-        if isempty(ax)
-            ax = axnew.Parent;
-            setpixelposition(ax,axesArgs{3})
-        end
-        colormap(ax,axesArgs{5})
-        ax.YTickLabel = [];
-        ax.XTickLabel = [];
-    else
-        if isempty(ax)
-            ax = uiaxes(axesArgs{:});
-        end
-        imagesc(ax,img);
-    end
-    axis(ax,'off');
-    set(ax,'BackgroundColor',[0 0 0])
-    ax.DataAspectRatio = [s{min(end,round(nSL/2))}.PixelSpacing' 1];
-    
-    infos = {'EchoTime','RepetitionTime','FlipAngle','MRAcquisitionType','Manufacturer','SeriesDescription'};
-    str = {};
-    for ii=1:length(infos)
-        if isfield(s{1},infos{ii})
-            if isnumeric(s{1}.(infos{ii})), frmt = '%s: %g';
-            else, frmt = '%s: %s';
-            end
-            str = [str {sprintf(frmt,infos{ii},s{1}.(infos{ii}))}];
-        end
-    end
-    str = [str {sprintf('%s: %g','Nslices',nSL)}];
-    str = [str {sprintf('%s: %g','Nvol',length(s)/nSL)}];
-    ha = text(ax,0,0,str,'FontSize',10,'Color',[1 1 1]);
-    
-catch err
-    warning(['CANNOT PREVIEW RUN: ' err.message])
-end
-
-%%
-function showHelp(valueset)
-msg = {'BIDS Converter module for dicm2nii',...
-    'tanguy.duval@inserm.fr',...
-    'http://bids.neuroimaging.io',...
-    '------------------------------------------',...
-    'Info Table',...
-    '  Subject:            subject id. 1rst layer in directory structure',...
-    '                       ex: John',...
-    '                       No space, no dash, no underscore!',...
-    '  Session:            session id. 2nd  layer in directory structure',...
-    '                       ex: 01',...
-    '                       No space, no dash, no underscore!',...
-    '  AcquisitionDate:    Session date. 1rst Column in the session',...
-    '                        description file (sub-Subject_sessions.tsv).',...
-    '  Comment:            Comments.     2nd  Column in the session',...
-    '                        description file (sub-Subject_sessions.tsv).',...
-    '------------------------------------------',...
-    'Sequence Table',...
-    '  Name:                 SerieDescription extracted from the dicom field.',...
-    '  Type:                 type of imaging modality. 3rd layer in directory structure.',...
-    ['                        ex: ' strjoin(unique(valueset(:,1)),', ')],...
-    '                         ''skip'' to skip conversion',...
-    '  Modality:             Modality. suffix of filename. ',...
-    ['                        ex: ' strjoin(unique(valueset(:,2)),', ')],...
-    '                         ''skip'' to skip conversion',...
-    ''};
-h = msgbox(msg,'Help on BIDS converter');
-set(findall(h,'Type','Text'),'FontName','FixedWidth');
-Pos = get(h,'Position'); Pos(3) = 450;
-set(h,'Position',Pos)
-
-%%
-function val = verLessThanOctave
-isOctave = exist('OCTAVE_VERSION', 'builtin') ~= 0;
-val = isOctave || verLessThan('matlab','9.4');
-
-%% Return full name for file/path, no matter it exists or not (200120)
-% \ is treated as / for unix. This is may be bad, since \ is legal char for unix
-function rst = fullName(nam)
-if ispc
-    rst = strrep(nam, '/', '\');
-    if isempty(regexp(rst, '^([a-zA-Z]:|\\\\)', 'once')) % not \\ or C:
-        rst = [pwd '\' rst];
-    end
-    rst = [rst(1) regexprep(rst(2:end), '\\{2,}', '\\')]; % repeated sep
-    if regexp(rst, '\\\.$'), rst(end+(-1:0)) = ''; end
-    rst = strrep(rst, '\.\', '\'); % useless current dir
-    while 1 % \.. one level up
-        i = strfind(rst, '\..');
-        if isempty(i), break; end
-        i0 = strfind(rst(1:i(1)-1), '\'); % the dir before \..
-        if isempty(i0), error(['Invalid name: ' nam]); end
-        rst(i0(end):i(1)+2) = '';
-    end
-    if numel(rst)==2 && rst(2)==':', rst(3) = '\'; end
-else
-    rst = strrep(nam, '\', '/');
-    if strncmp(rst, '~', 1), rst = [getenv('HOME') rst(2:end)]; % ~: Home
-    elseif ~strncmp(rst, '/', 1), rst = [pwd '/' rst];
-    end
-    rst = regexprep(rst, '/{2,}', '/');
-    if regexp(rst, '/\.$'), rst(end+(-1:0)) = ''; end
-    rst = strrep(rst, '/./', '/');
-    while 1
-        i = strfind(rst, '/..');
-        if isempty(i), break; end
-        i0 = strfind(rst(1:i(1)-1), '/');
-        if isempty(i0), error(['Invalid name: ' nam]); end
-        rst(i0(end):i(1)+2) = '';
-    end
-    if isempty(rst), rst = '/'; end
-end
-
-%% this can be removed for matlab 2013b+
-function y = flip(varargin)
-try
-    y = builtin('flip', varargin{:});
-catch
-    if nargin<2, varargin{2} = find(size(varargin{1})>1, 1); end
-    y = flipdim(varargin{:}); %#ok
-end
-
-%% this can be removed for matlab 2013b+
-function tf = isfolder(folderName)
-try tf = builtin('isfolder', folderName);
-catch, tf = isdir(folderName); %#ok
-end
+function varargout = dicm2nii(src, niiFolder, fmt)
+% Convert dicom and more into nii or img/hdr files. 
+% 
+% DICM2NII(dcmSource, niiFolder, outFormat)
+% 
+% The input arguments are all optional:
+%  1. source file or folder can be a zip or tgz file, a folder containing dicom
+%     files, or other convertible files. It can also contain wildcards like 
+%     'run1_*' for all files start with 'run1_'.
+%  2. folder to save result files.
+%  3. output file format:
+%      0 or '.nii'           for single nii uncompressed.
+%      1 or '.nii.gz'        for single nii compressed (default).
+%      2 or '.hdr'           for hdr/img pair uncompressed.
+%      3 or '.hdr.gz'        for hdr/img pair compressed.
+%      4 or '.nii 3D'        for 3D nii uncompressed (SPM12).
+%      5 or '.nii.gz 3D'     for 3D nii compressed.
+%      6 or '.hdr 3D'        for 3D hdr/img pair uncompressed (SPM8).
+%      7 or '.hdr.gz 3D'     for 3D hdr/img pair compressed.
+%      'bids'                for bids data structure (http://bids.neuroimaging.io/)
+%
+% Typical examples:
+%  DICM2NII; % bring up user interface if there is no input argument
+%  DICM2NII('D:/myProj/zip/subj1.zip', 'D:/myProj/subj1/data'); % zip file
+%  DICM2NII('D:/myProj/subj1/dicom/', 'D:/myProj/subj1/data'); % folder
+% 
+% Less common examples:
+%  DICM2NII('D:/myProj/dicom/', 'D:/myProj/subj2/data', 'nii'); % no gz compress
+%  DICM2NII('D:/myProj/dicom/run2*', 'D:/myProj/subj/data'); % convert run2 only
+%  DICM2NII('D:/dicom/', 'D:/data', '3D.nii'); % SPM style files
+% 
+% If there is no input, or any of the first two input is empty, the graphic user
+% interface will appear.
+% 
+% If the first input is a zip/tgz file, such as those downloaded from a dicom
+% server, DICM2NII will extract files into a temp folder, create NIfTI files
+% into the data folder, and then delete the temp folder. For this reason, it is
+% better to keep the compressed file as backup.
+% 
+% If a folder is the data source, DICM2NII will convert all files in the folder
+% and its subfolders (there is no need to sort files for different series).
+% 
+% The output file names adopt SeriesDescription or ProtocolName of each series
+% used on scanner console. If both original and MoCo series are present, '_MoCo'
+% will be appended for MoCo series. For phase image, such as those from field
+% map, '_phase' will be appended to the name. If multiple subjects data are
+% mixed (highly discouraged), subject name will be in file name. In case of name
+% conflict, SeriesNumber, such as '_s005', will be appended to make file names
+% unique. It is suggested to use short, descriptive and distinct
+% SeriesDescription on the scanner console.
+% 
+% For SPM 3D files, the file names will have volume index in format of '_00001'
+% appended to above name.
+% 
+% Please note that, if a file in the middle of a series is missing, the series
+% will normally be skipped without converting, and a warning message in red text
+% will be shown in Command Window. The message will also be saved into a text
+% file under the data folder.
+% 
+% A Matlab data file, dcmHeaders.mat, is always saved into the data folder. This
+% file contains dicom header from the first file for created series and some
+% information from last file in field LastFile. Some extra information is also
+% saved into this file. For MoCo series, motion parameters (RBMoCoTrans and
+% RBMoCoRot) are also saved.
+% 
+% Slice timing information, if available, is stored in nii header, such as
+% slice_code and slice_duration. But the simple way may be to use the field
+% SliceTiming in dcmHeaders.mat. That timing is actually those numbers for FSL
+% when using custom slice timing. This is the universal method to specify any
+% kind of slice order, and for now, is the only way which works for multiband.
+% Slice order is one of the most confusing parameters, and it is recommended to
+% use this method to avoid mistake. Following shows how to convert this timing
+% into slice timing in ms and slice order for SPM:
+%   
+%  load('dcmHeaders.mat'); % or drag and drop the MAT file into Command Window
+%  s = h.myFuncSeries; % field name is the same as nii file name
+%  spm_ms = (0.5 - s.SliceTiming) * s.RepetitionTime;
+%  [~, spm_order] = sort(-s.SliceTiming);
+% 
+% Some information, such as TE, phase encoding direction and effective dwell
+% time, are stored in descrip of nii header. These are useful for fieldmap B0
+% unwarp correction. Acquisition start time and date are also stored, and this
+% may be useful if one wants to align the functional data to some physiological
+% recording, like pulse, respiration or ECG.
+% 
+% If there is DTI series, bval and bvec files will be generated for FSL etc.
+% bval and bvec are also saved in the dcmHeaders.mat file.
+% 
+% Starting from 20150514, the converter stores some useful information in NIfTI
+% text extension (ecode=6). nii_tool can decode these information easily:
+%  ext = nii_tool('ext', 'myNiftiFile.nii'); % read NIfTI extension
+% ext.edata_decoded contains all above mentioned information, and more. The
+% included nii_viewer can show the extension by Window->Show NIfTI ext.
+% 
+% Several preference can be set from dicm2nii GUI. The preference change stays
+% in effect until it is changed next time. 
+% 
+% One of preference is to save a .json file for each converted NIfTI. For more
+% information about the purpose of json file, check
+%  http://bids.neuroimaging.io/ 
+% 
+% By default, the converter will use parallel pool for dicom header reading if
+% there are 2000+ files. User can turn this off from GUI.
+% 
+% By default, the PatientName is stored in NIfTI hdr and ext. This can be turned
+% off from GUI.
+% 
+% Please note that some information, such as the slice order information, phase
+% encoding direction and DTI bvec are in image reference, rather than NIfTI
+% coordinate system. This is because most analysis packages require information
+% in image space. For this reason, in case the image in a NIfTI file is flipped
+% or re-oriented, these information may not be correct anymore.
+% 
+% Please report any bug to xiangrui.li@gmail.com or at
+% https://github.com/xiangruili/dicm2nii/issues
+% http://www.mathworks.com/matlabcentral/fileexchange/42997
+% 
+% To cite the work and for more detail about the conversion, check the paper at
+% http://www.sciencedirect.com/science/article/pii/S0165027016300073
+% 
+% See also NII_VIEWER, NII_MOCO, NII_STC
+
+% Thanks to:
+% Jimmy Shen's Tools for NIfTI and ANALYZE image,
+% Chris Rorden's dcm2nii pascal source code,
+% Przemyslaw Baranski for direction cosine matrix to quaternions. 
+
+% History (yymmdd):
+% 130512 Publish to CCBBI users (Xiangrui Li).
+% 130823 Remove dependency on Image Processing Toolbox.
+% 130919 Work for GE and Philips dicom at Chris R website.
+% 130923 Work for Philips PAR/REC pair files.
+% 131021 Implement conversion for AFNI HEAD/BRIK.
+% 131219 Write warning message to a file in data folder (Gui's suggestion).
+% 140621 Support tgz file as data source.
+% 150112 Use nii_tool.m, remove make_nii, save_nii etc from this file.
+% 150209 Support output format for SPM style: 3D output;
+% 150405 Implement BrainVoyager dmr/fmr/vmr conversion: need BVQX_file. 
+% 150514 set_nii_ext: start to store txt edata (ecode=6).
+% 160127 dicm_hdr & dicm_img: support big endian dicom.
+% 160229 reorient now makes det<0, instead negative 1st axis (cor slice affected).
+% 170404 set MB slice_code to 0 to avoid FreeSurfer error. Thx JacobM.
+% 170826 Use 'VolumeTiming' for missing volumes based on BIDS.
+% 171211 Make it work for Siemens multiframe dicom (seems 3D only).
+% 180523 set_nii_hdr: use MRScaleSlope for Philips, same as dcm2niiX default.
+% 180530 store EchoTimes and CardiacTriggerDelayTimes;
+%        split_components: not only phase, json for each file (thx ChrisR).
+% 180614 Implement scale_16bit: free precision for tools using 16-bit datatype. 
+% 180914 support UIH dicm, both GRID (mosaic) and regular. 
+% 190122 add BIDS support. tanguy.duval@inserm.fr
+%  Most later history relies on GitHub
+
+% TODO: need testing files to figure out following parameters:
+%    flag for MOCO series for GE/Philips
+%    GE non-axial slice (phase: ROW) bvec sign
+%    Phase image flag for GE
+
+if nargout, varargout{1} = ''; end
+if nargin==3 && ischar(fmt) && strcmp(fmt, 'func_handle') % special purpose
+    varargout{1} = str2func(niiFolder);
+    return;
+end
+
+%% Deal with output format first, and error out if invalid
+if nargin<3 || isempty(fmt), fmt = 1; end % default .nii.gz
+no_save = ischar(fmt) && strcmp(fmt, 'no_save');
+if no_save, fmt = 'nii'; end
+
+bids = false;
+if ischar(fmt) && strcmpi(fmt,'BIDS')
+    bids = true;
+    fmt = '.nii.gz';
+end
+if ischar(fmt) && strcmpi(fmt,'BIDSNII')
+    bids = true;
+    fmt = '.nii';
+end
+if bids && verLessThanOctave
+    fprintf('BIDS conversion is easier with MATLAB R2018a or later.\n')
+end
+
+if (isnumeric(fmt) && any(fmt==[0 1 4 5])) || ...
+        (ischar(fmt) && ~isempty(regexpi(fmt, 'nii')))
+    ext = '.nii';
+elseif (isnumeric(fmt) && any(fmt==[2 3 6 7])) || (ischar(fmt) && ...
+        (~isempty(regexpi(fmt, 'hdr')) || ~isempty(regexpi(fmt, 'img'))))
+    ext = '.img';
+else
+    error(' Invalid output file format (the 3rd input).');
+end
+
+if (isnumeric(fmt) && mod(fmt,2)) || (ischar(fmt) && ~isempty(regexpi(fmt, '.gz')))
+    ext = [ext '.gz']; % gzip file
+end
+
+rst3D = (isnumeric(fmt) && fmt>3) || (ischar(fmt) && ~isempty(regexpi(fmt, '3D')));
+
+if nargin<1 || isempty(src) || (nargin<2 || isempty(niiFolder))
+    create_gui; % show GUI if input is not enough
+    return;
+end
+
+%% Deal with niiFolder
+if ~isfolder(niiFolder), mkdir(niiFolder); end
+niiFolder = [fullName(niiFolder) filesep];
+converter = ['dicm2nii.m ' getVersion];
+if errorLog('', niiFolder) && ~no_save % remember niiFolder for later call
+    more off;
+    disp(['Xiangrui Li''s ' converter ' (feedback to xiangrui.li@gmail.com)']);
+end
+
+%% Deal with data source
+tic;
+if isnumeric(src)
+    error('Invalid dicom source.');    
+elseif iscellstr(src) %#ok<*ISCLSTR> % multiple files/folders
+    fnames = {};
+    for i = 1:numel(src)
+        if isfolder(src{i})
+            fnames = [fnames filesInDir(src{i})];
+        else
+            a = dir(src{i});
+            if isempty(a), continue; end
+            dcmFolder = fileparts(fullName(src{i}));
+            fnames = [fnames fullfile(dcmFolder, a.name)];
+        end
+    end
+elseif isfolder(src) % folder
+    fnames = filesInDir(src);
+elseif ~exist(src, 'file') % like input: run1*.dcm
+    fnames = dir(src);
+    if isempty(fnames), error('%s does not exist.', src); end
+    fnames([fnames.isdir]) = [];
+    dcmFolder = fileparts(fullName(src));
+    fnames = strcat(dcmFolder, filesep, {fnames.name});    
+elseif ischar(src) % 1 dicom or zip/tgz file
+    dcmFolder = fileparts(fullName(src));
+    unzip_cmd = compress_func(src);
+    if isempty(unzip_cmd)
+        fnames = dir(src);
+        fnames = strcat(dcmFolder, filesep, {fnames.name});
+    else % unzip if compressed file is the source
+        [~, fname, ext1] = fileparts(src);
+        dcmFolder = sprintf('%stmpDcm%s/', niiFolder, fname);
+        if ~isfolder(dcmFolder)
+            mkdir(dcmFolder);
+            delTmpDir = onCleanup(@() rmdir(dcmFolder, 's'));
+        end
+        disp(['Extracting files from ' fname ext1 ' ...']);
+        
+        if strcmp(unzip_cmd, 'unzip')
+            cmd = sprintf('unzip -qq -o %s -d %s', src, dcmFolder);
+            err = system(cmd); % first try system unzip
+            if err, unzip(src, dcmFolder); end % Matlab's unzip is too slow
+        elseif strcmp(unzip_cmd, 'untar')
+            if isempty(which('untar'))
+                error('No untar found in matlab path.');
+            end
+            untar(src, dcmFolder);
+        end
+        fnames = filesInDir(dcmFolder);
+    end
+else
+    error('Unknown dicom source.');
+end
+nFile = numel(fnames);
+if nFile<1, error(' No files found in the data source.'); end
+
+%% user preference
+pf.save_patientName = getpref('dicm2nii_gui_para', 'save_patientName', true);
+pf.save_json        = getpref('dicm2nii_gui_para', 'save_json', false);
+pf.use_parfor       = getpref('dicm2nii_gui_para', 'use_parfor', true);
+pf.use_seriesUID    = getpref('dicm2nii_gui_para', 'use_seriesUID', true);
+pf.lefthand         = getpref('dicm2nii_gui_para', 'lefthand', true);
+pf.scale_16bit      = getpref('dicm2nii_gui_para', 'scale_16bit', false);
+
+%% Check each file, store partial header in cell array hh
+% first 2 fields are must. First 10 indexed in code
+flds = {'Columns' 'Rows' 'BitsAllocated' 'SeriesInstanceUID' 'SeriesNumber' ...
+    'ImageOrientationPatient' 'ImagePositionPatient' 'PixelSpacing' ...
+    'SliceThickness' 'SpacingBetweenSlices' ... % these 10 indexed in code
+    'PixelRepresentation' 'BitsStored' 'HighBit' 'SamplesPerPixel' ...
+    'PlanarConfiguration' 'EchoTime' 'RescaleIntercept' 'RescaleSlope' ...
+    'InstanceNumber' 'NumberOfFrames' 'B_value' 'DiffusionGradientDirection' ...
+    'RTIA_timer' 'RBMoCoTrans' 'RBMoCoRot' 'AcquisitionNumber'};
+dict = dicm_dict('SIEMENS', flds); % dicm_hdr will update vendor if needed
+
+% read header for all files, use parpool if available and worthy
+if ~no_save, fprintf('Validating %g files ...\n', nFile); end
+hh = cell(1, nFile); errStr = cell(1, nFile);
+doParFor = pf.use_parfor && nFile>2000 && useParTool;
+for k = 1:nFile
+    [hh{k}, errStr{k}, dict] = dicm_hdr(fnames{k}, dict);
+    if doParFor && ~isempty(hh{k}) % parfor wont allow updating dict
+        parfor i = k+1:nFile
+            [hh{i}, errStr{i}] = dicm_hdr(fnames{i}, dict); 
+        end
+        break; 
+    end
+end
+
+%% sort headers into cell h by SeriesInstanceUID, EchoTime and InstanceNumber
+h = {}; % in case of no dicom files at all
+errInfo = '';
+seriesUIDs = {}; ETs = {};
+for k = 1:nFile
+    s = hh{k};
+    if isempty(s) || any(~isfield(s, flds(1:2))) || ~isfield(s, 'PixelData') ...
+            || (isstruct(s.PixelData) && s.PixelData.Bytes<1)
+        if ~isempty(errStr{k}) % && isempty(strfind(errInfo, errStr{k}))
+            errInfo = sprintf('%s\n%s\n', errInfo, errStr{k});
+        end
+        continue; % ingore the file
+    end
+
+    if isfield(s, flds{4}) && (pf.use_seriesUID || ~isfield(s, 'SeriesNumber'))
+        sUID = s.SeriesInstanceUID;
+    else % make up UID
+        if isfield(s, 'SeriesNumber'), sN = s.SeriesNumber; 
+        else, sN = fix(toc*1e6); % unique sN for each dicm file
+        end
+        sUID = sprintf('%s%g', tryGetField(s, 'SeriesDescription', ''), sN);
+    end
+    
+    m = find(strcmp(sUID, seriesUIDs));
+    if isempty(m)
+        m = numel(seriesUIDs) + 1;
+        seriesUIDs{m} = sUID;
+        ETs{m} = [];
+    end
+    
+    % EchoTime is needed for Siemens fieldmap mag series
+    et = tryGetField(s, 'EchoTime');
+    if isempty(et), i = 1;
+    else
+        i = find(et == ETs{m}); % strict equal?
+        if isempty(i)
+            i = numel(ETs{m}) + 1;
+            ETs{m}(i) = et;
+            if i>1
+                [ETs{m}, ind] = sort(ETs{m});
+                i = find(et == ETs{m});
+                h{m}{end+1}{1} = [];
+                h{m} = h{m}(ind);
+            end
+        end
+    end
+    j = tryGetField(s, 'InstanceNumber');
+    if isempty(j) || j<1
+        try j = numel(h{m}{i}) + 1;
+        catch, j = 1; 
+        end
+    end
+    h{m}{i}{j} = s; % sort partial header
+end
+clear hh errStr;
+
+%% Check headers: remove dim-inconsistent series
+nRun = numel(h);
+if nRun<1 % no valid series
+    errorLog(sprintf('No valid files found:\n%s.', errInfo)); 
+    return;
+end
+keep = true(1, nRun); % true for useful runs
+subjs = cell(1, nRun); vendor = cell(1, nRun);
+sNs = ones(1, nRun); studyIDs = cell(1, nRun);
+fldsCk = {'ImageOrientationPatient' 'NumberOfFrames' 'Columns' 'Rows' ...
+          'PixelSpacing' 'RescaleIntercept' 'RescaleSlope' 'SamplesPerPixel' ...
+          'SpacingBetweenSlices' 'SliceThickness'}; % last for thickness
+for i = 1:nRun
+    h{i} = [h{i}{:}]; % concatenate different EchoTime
+    h{i}(cellfun(@isempty, h{i})) = []; % remove all empty cell
+    
+    s = h{i}{1};
+    if ~isfield(s, 'LastFile') % avoid re-read for PAR/HEAD/BV file
+        s = dicm_hdr(s.Filename); % full header for 1st file
+    end
+    if ~isfield(s, 'Manufacturer'), s.Manufacturer = 'Unknown'; end
+    subjs{i} = PatientName(s);
+    acqs{i} =  AcquisitionDateField(s);
+    vendor{i} = s.Manufacturer;
+    if isfield(s, 'SeriesNumber'), sNs(i) = s.SeriesNumber; 
+    else, sNs(i) = fix(toc*1e6); 
+    end
+    studyIDs{i} = tryGetField(s, 'StudyID', '1');
+    series = sprintf('Subject %s, %s (Series %g)', subjs{i}, ProtocolName(s), sNs(i));
+    s = multiFrameFields(s); % no-op if non multi-frame
+    if isempty(s), keep(i) = 0; continue; end % invalid multiframe series
+    s.isDTI = isDTI(s);
+    if ~isfield(s, 'AcquisitionDateTime') % assumption: 1st instance is earliest
+        try s.AcquisitionDateTime = [s.AcquisitionDate s.AcquisitionTime]; end
+    end
+    
+    h{i}{1} = s; % update record in case of full hdr or multiframe
+    
+    nFile = numel(h{i});
+    if nFile>1 && tryGetField(s, 'NumberOfFrames', 1) > 1 % seen in vida
+        for k = 2:nFile % this can be slow: improve in the future
+            h{i}{k} = dicm_hdr(h{i}{k}.Filename); % full header
+            h{i}{k} = multiFrameFields(h{i}{k});
+        end
+        if ~isfield(s, 'EchoTimes') && isfield(s, 'EchoTime')
+            h{i}{1}.EchoTimes = nan(1, nFile);
+            for k = 1:nFile
+                h{i}{1}.EchoTimes(k) = tryGetField(h{i}{k}, 'EchoTime', 0); 
+            end
+        end
+    end
+    
+    % check consistency in 'fldsCk'
+    nFlds = numel(fldsCk);
+    if isfield(s, 'SpacingBetweenSlices'), nFlds = nFlds - 1; end % check 1 of 2
+    for k = 1:nFlds*(nFile>1)
+        if isfield(s, fldsCk{k}), val = s.(fldsCk{k}); else, continue; end
+        val = repmat(double(val), [1 nFile]);
+        for j = 2:nFile
+            if isfield(h{i}{j}, fldsCk{k}), val(:,j) = h{i}{j}.(fldsCk{k});
+            else, keep(i) = 0; break;
+            end
+        end
+        if ~keep(i), break; end % skip silently
+        ind = sum(abs(bsxfun(@minus, val, val(:,2))), 1) / sum(abs(val(:,2))) > 0.01;
+        if ~any(ind), continue; end % good
+        if any(strcmp(fldsCk{k}, {'RescaleIntercept' 'RescaleSlope'}))
+            h{i}{1}.ApplyRescale = true;
+            continue;
+        end
+        if numel(ind)>2 && sum(ind)==1 % 2+ files but only 1 inconsistent
+            h{i}(ind) = []; % remove first or last, but keep the series
+            nFile = nFile - 1;
+            if ind(1) % re-do full header for new 1st file
+                s = dicm_hdr(h{i}{1}.Filename);
+                s.isDTI = isDTI(s);
+                h{i}{1} = s;
+            end
+        else
+            errorLog(['Inconsistent ''' fldsCk{k} ''' for ' series '. Series skipped.']);
+            keep(i) = 0; break;
+        end
+    end
+    
+    nSL = nMosaic(s); % nSL>1 for mosaic
+    if ~isempty(nSL) && nSL>1
+        h{i}{1}.isMos = true;
+        h{i}{1}.LocationsInAcquisition = nSL;
+        if s.isDTI, continue; end % allow missing directions for DTI
+        a = zeros(1, nFile);
+        for j = 1:nFile, a(j) = tryGetField(h{i}{j}, 'InstanceNumber', 1); end
+        if any(diff(a) ~= 1) % like CMRR ISSS seq or multi echo. Error for UIH
+            errorLog(['InstanceNumber discontinuity detected for ' series '.' ...
+                'See VolumeTiming in NIfTI ext or dcmHeaders.mat.']);
+            dict = dicm_dict('', {'AcquisitionDate' 'AcquisitionTime'});
+            vTime = nan(1, nFile);
+            for j = 1:nFile
+                s2 = dicm_hdr(h{i}{j}.Filename, dict);
+                dt = [s2.AcquisitionDate s2.AcquisitionTime];
+                vTime(j) = datenum(dt, 'yyyymmddHHMMSS.fff');
+            end
+            vTime = vTime - min(vTime);
+            h{i}{1}.VolumeTiming = vTime * 86400; % day to seconds
+        end
+        continue; % no other check for mosaic
+    end
+        
+    if ~keep(i) || nFile<2 || ~isfield(s, 'ImagePositionPatient'), continue; end
+    if tryGetField(s, 'NumberOfFrames', 1) > 1, continue; end % Siemens Vida
+    
+    ipp = zeros(nFile, 1);
+    iSL = xform_mat(s); iSL = iSL(3);
+    for j = 1:nFile, ipp(j,:) = h{i}{j}.ImagePositionPatient(iSL); end
+    gantryTilt = abs(tryGetField(s, 'GantryDetectorTilt', 0)) > 0.1;
+    [err, nSL, sliceN, isTZ] = checkImagePosition(ipp, gantryTilt);
+    if ~isempty(err)
+        errorLog([err ' for ' series '. Series skipped.']);
+        keep(i) = 0; continue; % skip
+    end    
+    h{i}{1}.LocationsInAcquisition = uint16(nSL); % best way for nSL?
+
+    nVol = nFile / nSL;
+    if isTZ % Philips
+        ind = reshape(1:nFile, [nVol nSL])';
+        h{i} = h{i}(ind(:));
+    end
+       
+    % re-order slices within vol. No SliceNumber since files are organized
+    if all(diff(sliceN, 2) == 0), continue; end % either 1:nSL or nSL:-1:1
+    if sliceN(end) == 1, sliceN = sliceN(nSL:-1:1); end % not important
+    inc = repmat((0:nVol-1)*nSL, nSL, 1);
+    ind = repmat(sliceN(:), nVol, 1) + inc(:);
+    h{i} = h{i}(ind); % sorted by slice locations
+    
+    if sliceN(1) == 1, continue; end % first file kept: following update h{i}{1}
+    h{i}{1} = dicm_hdr(h{i}{1}.Filename); % read full hdr
+    s = h{i}{sliceN==1}; % original first file
+    fldsCp = {'AcquisitionDateTime' 'isDTI' 'LocationsInAcquisition'};
+    for j = 1:numel(fldsCp)
+        if isfield(h{i}{1}, fldsCk{k}), h{i}{1}.(fldsCp{j}) = s.(fldsCp{j}); end
+    end
+end
+h = h(keep); sNs = sNs(keep); studyIDs = studyIDs(keep); 
+subjs = subjs(keep); vendor = vendor(keep);
+subj = unique(subjs);
+acq = unique(acqs(keep));
+
+% sort h by PatientName, then StudyID, then SeriesNumber
+% Also get correct order for subjs/studyIDs/nStudy/sNs for nii file names
+[~, ind] = sortrows([subjs' studyIDs' num2cell(sNs')]);
+h = h(ind); subjs = subjs(ind); studyIDs = studyIDs(ind); sNs = sNs(ind);
+multiStudy = cellfun(@(c)numel(unique(studyIDs(strcmp(subjs,c))))>1, subjs);
+
+%% Generate unique result file names
+% Unique names are in format of SeriesDescription_s007. Special cases are: 
+%  for phase image, such as field_map phase, append '_phase' to the name;
+%  for MoCo series, append '_MoCo' to the name if both series are present.
+%  for multiple subjs, it is SeriesDescription_subj_s007
+%  for multiple Study, it is SeriesDescription_subj_Study1_s007
+nRun = numel(h); % update it, since we have removed some
+if nRun<1
+    errorLog('No valid series found');
+    return;
+end
+rNames = cell(1, nRun);
+multiSubj = numel(subj)>1;
+j_s = nan(nRun, 1); % index-1 for _s003. needed if 4+ length SeriesNumbers
+
+for i = 1:nRun
+    s = h{i}{1};
+    sN = sNs(i);
+    a = ProtocolName(s);
+    if isPhase(s), a = [a '_phase']; end % phase image
+    if i>1 && sN-sNs(i-1)==1 && isType(s, '\MOCO\'), a = [a '_MoCo']; end
+    if multiSubj, a = [a '_' subjs{i}]; end
+    if multiStudy(i), a = [a '_Study' studyIDs{i}]; end
+    if ~isstrprop(a(1), 'alpha'), a = ['x' a]; end % genvarname behavior
+    % a = regexprep(a, '(?<=\S)\s+([a-z])', '${upper($1)}'); % camel case
+    a = regexprep(regexprep(a, '[^a-zA-Z0-9_]', '_'), '_{2,}', '_');
+    if sN>100 && strncmp(s.Manufacturer, 'Philips', 7)
+        sN = tryGetField(s, 'AcquisitionNumber', floor(sN/100));
+    end
+    j_s(i) = numel(a);
+    rNames{i} = sprintf('%s_s%03i', a, sN);
+    d = numel(rNames{i}) - 255; % file max len = 255
+    if d>0, rNames{i}(j_s(i)+(-d+1:0)) = ''; j_s(i) = j_s(i)-d; end % keep _s007
+end
+
+vendor = strtok(unique(vendor));
+if nargout>0, varargout{1} = subj; end % return converted subject IDs
+
+% After following sort, we need to compare only neighboring names. Remove
+% _s007 if there is no conflict. Have to ignore letter case for Windows & MAC
+fnames = rNames; % copy it, reserve letter cases
+[rNames, iRuns] = sort(lower(fnames));
+j_s = j_s(iRuns);
+for i = 1:nRun
+    if i>1 && strcmp(rNames{i}, rNames{i-1}) % truncated StudyID to PatientName
+        a = num2str(i);
+        rNames{i}(j_s(i)+(-numel(a)+1:0)) = a; % not 100% unique    
+    end
+    a = rNames{i}(1:j_s(i)); % remove _s003
+    % no conflict with both previous and next name
+    if nRun==1 || ... % only one run
+         (i==1    && ~strcmpi(a, rNames{2}(1:j_s(2)))) || ... % first
+         (i==nRun && ~strcmpi(a, rNames{i-1}(1:j_s(i-1)))) || ... % last
+         (i>1 && i<nRun && ~strcmpi(a, rNames{i-1}(1:j_s(i-1))) ...
+                        && ~strcmpi(a, rNames{i+1}(1:j_s(i+1)))) % middle ones
+        fnames{iRuns(i)}(j_s(i)+1:end) = [];
+    end
+end
+if numel(unique(fnames)) < nRun % may happen to user-modified dicom/par
+    fnames = matlab.lang.makeUniqueStrings(fnames); % since R2014a
+end
+fmtStr = sprintf(' %%-%gs %%dx%%dx%%dx%%d\n', max(cellfun(@numel, fnames))+12);
+
+%% Now ready to convert nii series by series
+subjStr = sprintf('''%s'', ', subj{:}); subjStr(end+(-1:0)) = [];
+vendor = sprintf('%s, ', vendor{:}); vendor(end+(-1:0)) = [];
+if ~no_save
+    fprintf('Converting %g series (%s) into %g-D %s: subject %s\n', ...
+            nRun, vendor, 4-rst3D, ext, subjStr);
+end
+
+%% Parse BIDS
+if bids
+    % Manage Multiple SUBJECT or SESSION
+    if multiSubj
+        fprintf(['Multiple subjects detected!!!!! Skipping...\n' ...
+            'Please convert subjects one by one with BIDS options\n'])
+        fprintf('%s\n',subj{:})
+        for isub = 1:length(subj)
+            fprintf('Converting subject one by one...  %s\n',subj{isub})
+            isublist = strcmp(subjs,subj{isub});
+            FileNames = cellfun(@(y) cellfun(@(x) x.Filename,y,'uni',0),h(isublist),'uni',0);
+            dicm2nii([FileNames{:}],niiFolder,'bids')
+        end
+        return;
+    end
+    if numel(acq)>1
+        fprintf('Multiple acquitisition detected!!!!! \n')
+        for iacq = 1:length(acq)
+            fprintf('Converting sessions one by one...  %s\n',acq{iacq})
+            iacqlist = strcmp(acqs(keep),acq{iacq});
+            FileNames = cellfun(@(y) cellfun(@(x) x.Filename,y,'uni',0),h(iacqlist),'uni',0);
+            dicm2nii([FileNames{:}],niiFolder,'bids')
+        end
+        return;
+    end
+
+    % Table: subject Name
+    try
+        asciiInds=[1:47 58:64 91:96 123:127];
+        for j=1:numel(asciiInds)
+            subj=strrep(subj,char(asciiInds(j)),'');
+        end
+        Subject = subj;
+    catch
+        Subject = {'01'};
+    end
+    Session                = {'01'};
+
+    try 
+        AcquisitionDate        = datetime(acq{1},'InputFormat','yyyyMMdd');
+        AcquisitionDate.Format = 'yyyy-MM-dd';
+    catch % octave
+        AcquisitionDate        = acq{1};
+        AcquisitionDate        = [AcquisitionDate(1:4) '-' AcquisitionDate(5:6) '-' AcquisitionDate(7:8)];
+    end
+    Comment                = {'N/A'};
+    S = table(Subject,Session,AcquisitionDate,Comment);
+    
+    % Table: Type/Modality
+    valueset = {'skip','skip';
+        'anat','T1w';
+        'anat','T2w';
+        'anat','T1rho';
+        'anat','T1map';
+        'anat','T2map';
+        'anat','T2star';
+        'anat','FLAIR';
+        'anat','FLASH';
+        'anat','PD';
+        'anat','PDmap';
+        'dwi' ,'dwi';
+        'func','task-motor_bold';
+        'func','task-rest_bold';
+        'fmap','phasediff';
+        'fmap','phase1';
+        'fmap','phase2';
+        'fmap','magnitude1';
+        'fmap','magnitude2';
+        'fmap','fieldmap'};
+    Modality = categorical(repmat({'skip'},[length(fnames),1]),valueset(:,2));
+    Type = categorical(repmat({'skip'},[length(fnames),1]),unique(valueset(:,1)));
+    Name = fnames';
+    T = table(Name,Type,Modality);
+    
+    ModalityTablePref = getpref('dicm2nii_gui_para', 'ModalityTable', T);
+    for i = 1:nRun
+        match = cellfun(@(Mod) strcmp(Mod,T{i,1}),table2cell(ModalityTablePref(:,1)));
+        if any(match)
+            T.Type(i) = ModalityTablePref.Type(find(match,1,'first'));
+            T.Modality(i) = ModalityTablePref.Modality(find(match,1,'first'));
+        end
+    end
+
+    % GUI
+    setappdata(0,'Canceldicm2nii',false)
+    scrSz = get(0, 'ScreenSize');
+    clr = [1 1 1]*206/256;
+    figargs = {'bids' * 256.^(0:3)','Position',[min(scrSz(4)+420,620) scrSz(4)-600 420 300],...
+               'Color', clr,...
+               'CloseRequestFcn',@my_closereq};
+    if verLessThanOctave
+        hf = figure(figargs{1});
+        set(hf,figargs{2:end});
+        % add help
+        set(hf,'ToolBar','none')
+        set(hf,'MenuBar','none')
+    else
+        hf = uifigure(figargs{:});
+    end
+    uimenu(hf,'Label','help','Callback',@(src,evnt) showHelp(valueset))
+    set(hf,'Name', 'dicm2nii - BIDS Converter', 'NumberTitle', 'off')
+
+    % tables
+    if verLessThanOctave
+        SCN = S.Properties.VariableNames;
+        S   = table2cell(S); 
+        TCN = T.Properties.VariableNames;
+        T   = cellfun(@char,table2cell(T),'uni',0);
+    end
+    TS = uitable(hf,'Data',S);
+    TT = uitable(hf,'Data',T);
+    TSpos = [20 hf.Position(4)-110 hf.Position(3)-160 90];
+    TTpos = [20 20 hf.Position(3)-160 hf.Position(4)-120];
+    if verLessThanOctave
+        setpixelposition(TS,TSpos);
+        set(TS,'Units','Normalized')
+        setpixelposition(TT,TTpos);
+        set(TT,'Units','Normalized')
+    else
+        TS.Position = TSpos;
+        TT.Position = TTpos;
+    end
+    TS.ColumnEditable = [true true true true];
+    if verLessThanOctave
+        TS.ColumnName = SCN;
+        TT.ColumnName = TCN;
+    end
+    TT.ColumnEditable = [false true true];
+    setappdata(0,'ModalityTable',TT.Data)
+    setappdata(0,'SubjectTable',TS.Data)
+
+    % button
+   	Bpos = [hf.Position(3)-120 20 100 30];
+    BCB  = @(btn,event) BtnModalityTable(hf,TT, TS);
+    if verLessThanOctave
+        B = uicontrol(hf,'Style','pushbutton','String','OK');
+        set(B,'Callback',BCB);
+        setpixelposition(B,Bpos)
+        set(B,'Units','Normalized')
+    else
+        B = uibutton(hf,'Position',Bpos);
+        B.Text = 'OK';
+        B.ButtonPushedFcn = BCB;
+    end
+    
+    % preview panel
+    axesArgs = {hf,'Position',[hf.Position(3)-120 70 100 hf.Position(4)-90],...
+                   'Colormap',gray(64)};
+    ax = previewDicom([],h{1},axesArgs);
+    ax.YTickLabel = [];
+    ax.XTickLabel = [];
+    TT.CellSelectionCallback = @(src,event) previewDicom(ax,h{event.Indices(1)},axesArgs);
+    
+    waitfor(hf);
+    if getappdata(0,'Canceldicm2nii')
+        return;
+    end
+    % get results
+    ModalityTable = getappdata(0,'ModalityTable');
+    SubjectTable = getappdata(0,'SubjectTable');
+    % setpref
+    if istable(ModalityTable)
+        ModalityTable = cellfun(@char,table2cell(ModalityTable),'uni',0);
+    end
+    ModalityTableSavePref = ModalityTable(~any(ismember(ModalityTable(:,2:3),'skip'),2),:);
+    for imod = 1:size(ModalityTableSavePref,1)
+        match = cellfun(@(Mod) strcmp(Mod,ModalityTableSavePref{imod,1}),table2cell(ModalityTablePref(:,1)));
+        if any(match) % replace old pref
+            ModalityTablePref.Type(match) = ModalityTableSavePref{imod,2};
+            ModalityTablePref.Modality(match) = ModalityTableSavePref{imod,3};
+        else % append new pref
+            ModalityTablePref = [ModalityTablePref;ModalityTableSavePref(imod,:)];
+        end
+    end
+    setpref('dicm2nii_gui_para', 'ModalityTable', ModalityTablePref);
+end
+
+%% Convert
+for i = 1:nRun
+    if bids
+        if any(ismember(ModalityTable(i,2:3),'skip')), continue; end
+        if isempty(char(SubjectTable{1,2})) % no session
+            ses = '';
+            session_id='01'; 
+        else
+            session_id=char(SubjectTable{1,2}); 
+            ses = ['ses-' session_id];
+        end
+        % folder
+        modalityfolder = fullfile(['sub-' char(SubjectTable{1,1})],...
+                                    ses,...
+                                    char(ModalityTable{i,2}));
+        if ~exist(fullfile(niiFolder, modalityfolder),'dir')
+            mkdir(fullfile(niiFolder, modalityfolder));
+        end
+        
+        % filename
+        fnames{i} = fullfile(modalityfolder,...
+              ['sub-' char(SubjectTable{1,1}) '_' ses '_' char(ModalityTable{i,3})]);
+        fnames{i} = strrep(fnames{i},'__','_');
+                
+        % _session.tsv
+        try
+            tsvfile = fullfile(niiFolder, ['sub-' char(SubjectTable{1,1})],['sub-' char(SubjectTable{1,1}) '_sessions.tsv']);
+            if verLessThanOctave
+                write_tsv(session_id,tsvfile,'acq_time',SubjectTable{3},'Comment',SubjectTable{4})
+            else
+                write_tsv(session_id,tsvfile,'acq_time',datestr(SubjectTable.AcquisitionDate,'yyyy-mm-dd'),'Comment',SubjectTable.Comment)
+            end
+        catch 
+            warning(['Could not save sub-' char(SubjectTable{1,1}) '_sessions.tsv']);
+        end
+        
+        % participants.tsv
+        if i==1 % same participant for all Run
+            try
+                tsvfile = fullfile(niiFolder, 'participants.tsv');
+                participant_id = SubjectTable{1,1};
+                Sex                    = tryGetField(h{i}{1}, 'PatientSex');
+                Age                    = tryGetField(h{i}{1}, 'PatientAge');
+                if ischar(Age), Age = sscanf(Age, '%f'); end
+                Size                   = tryGetField(h{i}{1}, 'PatientSize');
+                Weight                 = tryGetField(h{i}{1}, 'PatientWeight');
+                write_tsv(participant_id,tsvfile,'Age',Age,'Sex',Sex,'Weight',Weight,'Size',Size)
+            catch
+                warning('Could not save participants.tsv');
+            end
+        end
+    end
+    
+    nFile = numel(h{i});
+    h{i}{1}.NiftiName = fnames{i};
+    s = h{i}{1};
+    if nFile>1 && ~isfield(s, 'LastFile')
+        h{i}{1}.LastFile = h{i}{nFile}; % store partial last header into 1st
+    end
+    
+    for j = 1:nFile
+        if j==1
+            img = dicm_img(s, 0); % initialize img with dicm data type
+            if ndims(img)>4 % err out, likely won't work for other series
+                error('Image with 5 or more dim not supported: %s', s.NiftiName);
+            end
+            applyRescale = tryGetField(s, 'ApplyRescale', false);
+            if applyRescale, img = single(img); end
+        else
+            if j==2, img(:,:,:,:,nFile) = 0; end % pre-allocate for speed
+            img(:,:,:,:,j) = dicm_img(h{i}{j}, 0);
+        end
+        if applyRescale
+            slope = tryGetField(h{i}{j}, 'RescaleSlope', 1);
+            inter = tryGetField(h{i}{j}, 'RescaleIntercept', 0);
+            img(:,:,:,:,j) = img(:,:,:,:,j) * slope + inter;
+        end
+    end
+    if strcmpi(tryGetField(s, 'DataRepresentation', ''), 'COMPLEX')
+        img = complex(img(:,:,:,1:2:end,:), img(:,:,:,2:2:end,:));
+    end
+    [~, ~, d3, d4, ~] = size(img);
+    if strcmpi(tryGetField(s, 'SignalDomainColumns', ''), 'TIME') % no permute
+    elseif d3<2 && d4<2, img = permute(img, [1 2 5 3 4]); % remove dim3,4
+    elseif d4<2,         img = permute(img, [1:3 5 4]);   % remove dim4: Frames
+    elseif d3<2,         img = permute(img, [1 2 4 5 3]); % remove dim3: RGB
+    end
+
+    nSL = double(tryGetField(s, 'LocationsInAcquisition'));
+    if tryGetField(s, 'SamplesPerPixel', 1) > 1 % color image
+        img = permute(img, [1 2 4:8 3]); % put RGB into dim8 for nii_tool
+    elseif tryGetField(s, 'isMos', false) % mosaic
+        img = mos2vol(img, nSL, strncmpi(s.Manufacturer, 'UIH', 3));
+    elseif ndims(img)==3 && ~isempty(nSL) % may need to reshape to 4D
+        if isfield(s, 'SortFrames'), img = img(:,:,s.SortFrames); end
+        dim = size(img);
+        dim(3:4) = [nSL dim(3)/nSL]; % verified integer earlier
+        img = reshape(img, dim);
+    end
+
+    if any(~isfield(s, flds(6:8))) || ~any(isfield(s, flds(9:10)))
+        h{i}{1} = csa2pos(h{i}{1}, size(img,3));
+    end
+    
+    if isa(img, 'uint16') && max(img(:))<32768, img = int16(img); end % lossless    
+    
+    h{i}{1}.ConversionSoftware = converter;
+    nii = nii_tool('init', img); % create nii struct based on img
+    [nii, h{i}] = set_nii_hdr(nii, h{i}, pf, bids); % set most nii hdr
+
+    % Save bval and bvec files after bvec perm/sign adjusted in set_nii_hdr
+    fname = fullfile(niiFolder, fnames{i}); % name without ext
+    if s.isDTI && ~no_save, save_dti_para(h{i}{1}, fname); end
+
+    nii = split_components(nii, h{i}{1}); % split vol components
+    if no_save % only return the first nii
+        nii(1).hdr.file_name = [fnames{i} '.nii'];
+        nii(1).hdr.magic = 'n+1';
+        varargout{1} = nii_tool('update', nii(1));
+        if nRun>1, fprintf(2, 'Only one series is converted.\n'); end
+        return;
+    end
+    
+    for j = 1:numel(nii)
+        nam = fnames{i};
+        if numel(nii)>1, nam = nii(j).hdr.file_name; end
+        fprintf(fmtStr, nam, nii(j).hdr.dim(2:5));
+        nii(j).ext = set_nii_ext(nii(j).json); % NIfTI extension
+        if pf.save_json, save_json(nii(j).json, fname); end
+        nii_tool('save', nii(j), fullfile(niiFolder,[nam ext]), rst3D);
+    end
+        
+    if isfield(nii(1).hdr, 'hdrTilt')
+        nii = nii_xform(nii(1), nii.hdr.hdrTilt);
+        fprintf(fmtStr, [fnames{i} '_Tilt'], nii.hdr.dim(2:5));
+        nii_tool('save', nii, [fname '_Tilt' ext], rst3D); % save xformed nii
+    end
+    
+    h{i} = h{i}{1}; % keep 1st dicm header only
+    if isnumeric(h{i}.PixelData), h{i} = rmfield(h{i}, 'PixelData'); end % BV
+end
+
+if ~bids
+    try % since 2014a 
+        fnames = matlab.lang.makeValidName(fnames);
+        fnames = matlab.lang.makeUniqueStrings(fnames, {}, namelengthmax);
+    catch
+        fnames = genvarname(fnames);
+    end
+    h = cell2struct(h, fnames, 2); % convert into struct
+    fname = [niiFolder 'dcmHeaders.mat'];
+    if exist(fname, 'file') % if file exists, we update fields only
+        S = load(fname);
+        for i = 1:numel(fnames), S.h.(fnames{i}) = h.(fnames{i}); end
+        h = S.h;
+    end
+    save(fname, 'h', '-v7'); % -v7 better compatibility
+else
+    rmappdata(0,'ModalityTable');
+    rmappdata(0,'SubjectTable');
+end
+fprintf('Elapsed time by dicm2nii is %.1f seconds\n\n', toc);
+return;
+
+%% Subfunction: return PatientName
+function subj = PatientName(s)
+subj = tryGetField(s, 'PatientName');
+if isempty(subj), subj = tryGetField(s, 'PatientID', 'Anonymous'); end
+
+%% Subfunction: return AcquisitionDate
+function acq = AcquisitionDateField(s)
+acq = tryGetField(s, 'AcquisitionDate');
+if isempty(acq), acq = tryGetField(s, 'AcquisitionDateTime'); end
+if isempty(acq), acq = tryGetField(s, 'SeriesDate'); end
+if isempty(acq), acq = tryGetField(s, 'StudyDate', ''); end
+
+%% Subfunction: return SeriesDescription
+function name = ProtocolName(s)
+name = tryGetField(s, 'SeriesDescription');
+if isempty(name) || (strncmp(s.Manufacturer, 'SIEMENS', 7) && any(regexp(name, 'MoCoSeries$')))
+    name = tryGetField(s, 'ProtocolName');
+end
+if isempty(name), [~, name] = fileparts(s.Filename); end
+name = strtrim(name);
+
+%% Subfunction: return true if keyword is in s.ImageType
+function tf = isType(s, keyword)
+typ = tryGetField(s, 'ImageType', '');
+tf = ~isempty(strfind(typ, keyword)); %#ok<*STREMP>
+
+%% Subfunction: return true if series is DTI
+function tf = isDTI(s)
+tf = isType(s, '\DIFFUSION'); % Siemens, Philips
+if tf, return; end
+if isfield(s, 'ProtocolDataBlock') % GE, not labeled as \DIFFISION
+    IOPT = tryGetField(s.ProtocolDataBlock, 'IOPT');
+    if isempty(IOPT), tf = tryGetField(s, 'DiffusionDirection', 0)>0;
+    else, tf = ~isempty(regexp(IOPT, 'DIFF', 'once'));
+    end
+elseif strncmpi(s.Manufacturer, 'Philips', 7)
+    tf = strcmp(tryGetField(s, 'MRSeriesDiffusion', 'N'), 'Y');
+elseif isfield(s, 'ApplicationCategory') % UIH
+    tf = ~isempty(regexp(s.ApplicationCategory, 'DTI', 'once'));
+elseif isfield(s, 'AcquisitionContrast') % Bruker    
+    tf = ~isempty(regexpi(s.AcquisitionContrast, 'DIFF', 'once'));
+else % Some Siemens DTI are not labeled as \DIFFUSION
+    tf = ~isempty(csa_header(s, 'B_value'));
+end
+
+%% Subfunction: return true if series is phase img
+function tf = isPhase(s)
+tf = isType(s, '\P\') || ...
+    strcmpi(tryGetField(s, 'ComplexImageComponent', ''), 'PHASE'); % Philips
+
+%% Subfunction: get field if exist, return default value otherwise
+function val = tryGetField(s, field, dftVal)
+if isfield(s, field), val = s.(field); 
+elseif nargin>2, val = dftVal;
+else, val = [];
+end
+
+%% Subfunction: Set most nii header and re-orient img
+function [nii, h] = set_nii_hdr(nii, h, pf, bids)
+dim = nii.hdr.dim(2:4); nVol = nii.hdr.dim(5);
+% fld = 'NumberOfTemporalPositions';
+% if ~isfield(h{1}, fld) && nVol>1, h{1}.(fld) = nVol; end
+
+% Transformation matrix: most important feature for nii
+[ixyz, R, pixdim, xyz_unit] = xform_mat(h{1}, dim); % R: dicom xform matrix
+R(1:2,:) = -R(1:2,:); % dicom LPS to nifti RAS, xform matrix before reorient
+
+% Compute bval & bvec in image reference for DTI series before reorienting
+if h{1}.isDTI, [h, nii] = get_dti_para(h, nii); end
+
+% Store CardiacTriggerDelayTime
+fld = 'CardiacTriggerDelayTime';
+if ~isfield(h{1}, 'CardiacTriggerDelayTimes') && nVol>1 && isfield(h{1}, fld)
+    if numel(h) == 1 % multi frames
+        iFrames = 1:dim(3):dim(3)*nVol;
+        if isfield(h{1}, 'SortFrames'), iFrames = h{1}.SortFrames(iFrames); end
+        s2 = struct(fld, nan(1,nVol));
+        s2 = dicm_hdr(h{1}, s2, iFrames);
+        tt = s2.(fld);
+    else
+        tt = zeros(1, nVol);
+        inc = numel(h) / nVol;
+        for j = 1:nVol
+            tt(j) = tryGetField(h{(j-1)*inc+1}, fld, 0);
+        end
+    end
+    if ~all(diff(tt)==0), h{1}.CardiacTriggerDelayTimes = tt; end
+end
+
+% Get EchoTime for each vol
+if ~isfield(h{1}, 'EchoTimes') && nVol>1 && isfield(h{1}, 'EchoTime')
+    if numel(h) == 1 % 4D multi frames
+        iFrames = 1:dim(3):dim(3)*nVol;
+        if isfield(h{1}, 'SortFrames'), iFrames = h{1}.SortFrames(iFrames); end
+        s2 = struct('EffectiveEchoTime', nan(1,nVol));
+        s2 = dicm_hdr(h{1}, s2, iFrames);
+        ETs = s2.EffectiveEchoTime;
+    else % regular dicom. Vida done previously
+        ETs = zeros(1, nVol);
+        inc = numel(h) / nVol;
+        for j = 1:nVol
+            ETs(j) = tryGetField(h{(j-1)*inc+1}, 'EchoTime', 0);
+        end
+    end
+    if ~all(diff(ETs)==0), h{1}.EchoTimes = ETs; end
+end
+
+% set TR and slice timing related info before re-orient
+[h, nii.hdr] = sliceTiming(h, nii.hdr);
+nii.hdr.xyzt_units = xyz_unit + nii.hdr.xyzt_units; % normally: mm (2) + sec (8)
+s = h{1};
+
+% set TaskName if present in filename (using bids labels convention)
+if bids % parse filename: _task-label
+    task = regexp(s.NiftiName, '(?<=_task_).*?(?=_)', 'match', 'once'); 
+    if ~isempty(task), s.TaskName = task; end
+end
+
+% Store motion parameters for MoCo series
+if all(isfield(s, {'RBMoCoTrans' 'RBMoCoRot'})) && nVol>1
+    inc = numel(h) / nVol;
+    s.RBMoCoTrans = zeros(nVol, 3);
+    s.RBMoCoRot   = zeros(nVol, 3);
+    for j = 1:nVol
+        s.RBMoCoTrans(j,:) = tryGetField(h{(j-1)*inc+1}, 'RBMoCoTrans', [0 0 0]);
+        s.RBMoCoRot(j,:)   = tryGetField(h{(j-1)*inc+1}, 'RBMoCoRot',   [0 0 0]);
+    end
+end
+
+% Store FrameReferenceTime: seen in Philips PET
+if isfield(s, 'FrameReferenceTime') && nVol>1
+    inc = numel(h) / nVol;
+    vTime = zeros(1, nVol);
+    dict = dicm_dict('', 'FrameReferenceTime');
+    for j = 1:nVol
+        s2 = dicm_hdr(h{(j-1)*inc+1}.Filename, dict);
+        vTime(j) = tryGetField(s2, 'FrameReferenceTime', 0);
+    end
+    if vTime(1) > vTime(end) % could also re-read sorted h{i}{1}
+        vTime = flip(vTime);
+        nii.img = flip(nii.img, 4);
+    end
+    s.VolumeTiming = vTime / 1000; % ms to seconds
+end
+
+% dim_info byte: freq_dim, phase_dim, slice_dim low to high, each 2 bits
+[phPos, iPhase] = phaseDirection(s); % phPos relative to image in FSL feat!
+if     iPhase == 2, fps_bits = [1 4 16];
+elseif iPhase == 1, fps_bits = [4 1 16]; 
+else,               fps_bits = [0 0 16];
+end
+
+% Reorient if MRAcquisitionType==3D || isDTI && nSL>1
+% If FSL etc can read dim_info for STC, we can always reorient.
+[~, perm] = sort(ixyz); % may permute 3 dimensions in this order
+if (strcmp(tryGetField(s, 'MRAcquisitionType', ''), '3D') || s.isDTI) && ...
+        dim(3)>1 && (~isequal(perm, 1:3)) % skip if already XYZ order
+    R(:, 1:3) = R(:, perm); % xform matrix after perm
+    fps_bits = fps_bits(perm);
+    ixyz = ixyz(perm); % 1:3 after perm
+    dim = dim(perm);
+    pixdim = pixdim(perm);
+    nii.hdr.dim(2:4) = dim;
+    nii.img = permute(nii.img, [perm 4:8]);
+    if isfield(s, 'bvec'), s.bvec = s.bvec(:, perm); end
+end
+iSL = find(fps_bits==16);
+iPhase = find(fps_bits==4); % axis index for phase_dim in re-oriented img
+
+nii.hdr.dim_info = (1:3) * fps_bits'; % useful for EPI only
+nii.hdr.pixdim(2:4) = pixdim; % voxel zize
+
+flp = R(ixyz+[0 3 6])<0; % flip an axis if true
+d = det(R(:,1:3)) * prod(1-flp*2); % det after all 3 axis positive
+if (d>0 && pf.lefthand) || (d<0 && ~pf.lefthand)
+    flp(1) = ~flp(1); % left or right storage
+end
+rotM = diag([1-flp*2 1]); % 1 or -1 on diagnal
+rotM(1:3, 4) = (dim-1) .* flp; % 0 or dim-1
+R = R / rotM; % xform matrix after flip
+for k = 1:3, if flp(k), nii.img = flip(nii.img, k); end; end
+if flp(iPhase), phPos = ~phPos; end
+if isfield(s, 'bvec'), s.bvec(:, flp) = -s.bvec(:, flp); end
+if flp(iSL) && isfield(s, 'SliceTiming') % slices flipped
+    s.SliceTiming = flip(s.SliceTiming);
+    sc = nii.hdr.slice_code;
+    if sc>0, nii.hdr.slice_code = sc+mod(sc,2)*2-1; end % 1<->2, 3<->4, 5<->6
+end
+
+% sform
+frmCode = all(isfield(s, {'ImageOrientationPatient' 'ImagePositionPatient'}));
+frmCode = tryGetField(s, 'TemplateSpace', frmCode);
+nii.hdr.sform_code = frmCode; % 1: SCANNER_ANAT
+nii.hdr.srow_x = R(1,:);
+nii.hdr.srow_y = R(2,:);
+nii.hdr.srow_z = R(3,:);
+
+R0 = normc(R(:, 1:3));
+sNorm = null(R0(:, setdiff(1:3, iSL))');
+if sign(sNorm(ixyz(iSL))) ~= sign(R(ixyz(iSL),iSL)), sNorm = -sNorm; end
+shear = norm(R0(:,iSL)-sNorm) > 0.01;
+R0(:,iSL) = sNorm;
+
+% qform
+nii.hdr.qform_code = frmCode;
+nii.hdr.qoffset_x = R(1,4);
+nii.hdr.qoffset_y = R(2,4);
+nii.hdr.qoffset_z = R(3,4);
+[q, nii.hdr.pixdim(1)] = dcm2quat(R0); % 3x3 dir cos matrix to quaternion
+nii.hdr.quatern_b = q(2);
+nii.hdr.quatern_c = q(3);
+nii.hdr.quatern_d = q(4);
+
+if shear
+    nii.hdr.hdrTilt = nii.hdr; % copy all hdr for tilt version
+    nii.hdr.qform_code = 0; % disable qform
+    gantry = tryGetField(s, 'GantryDetectorTilt', 0);
+    nii.hdr.hdrTilt.pixdim(iSL+1) = norm(R(1:3, iSL)) * cosd(gantry);
+    R(1:3, iSL) = sNorm * nii.hdr.hdrTilt.pixdim(iSL+1);
+    nii.hdr.hdrTilt.srow_x = R(1,:);
+    nii.hdr.hdrTilt.srow_y = R(2,:);
+    nii.hdr.hdrTilt.srow_z = R(3,:);
+end
+
+% store some possibly useful info in descrip and other text fields
+str = tryGetField(s, 'ImageComments', '');
+if isType(s, '\MOCO\'), str = ''; end % useless for MoCo
+foo = tryGetField(s, 'StudyComments');
+if ~isempty(foo), str = [str ';' foo]; end
+str = [str ';' sscanf(s.Manufacturer, '%s', 1)];
+foo = tryGetField(s, 'ProtocolName');
+if ~isempty(foo), str = [str ';' foo]; end
+nii.hdr.aux_file = str; % char[24], info only
+seq = asc_header(s, 'tSequenceFileName'); % like '%SiemensSeq%\ep2d_bold'
+if isempty(seq)
+    seq = tryGetField(s, 'ScanningSequence'); 
+else
+    ind = strfind(seq, '\');
+    if ~isempty(ind), seq = seq(ind(end)+1:end); end % like 'ep2d_bold'
+end
+if pf.save_patientName, nii.hdr.db_name = PatientName(s); end % char[18]
+nii.hdr.intent_name = seq; % char[16], meaning of the data
+
+foo = tryGetField(s, 'AcquisitionDateTime');
+descrip = sprintf('time=%s;', foo(1:min(18,end))); 
+TE0 = tryGetField(s, 'EchoTime');
+if ~isempty(TE0), descrip = sprintf('TE=%.4g;%s', TE0, descrip); end
+if strncmpi(tryGetField(s, 'SequenceName', ''), '*fm2d2r', 3) % Siemens fieldmap
+    TE0 = asc_header(s, 'alTE[0]')/1000; % s.EchoTime stores only 1 TE
+    TE1 = asc_header(s, 'alTE[1]')/1000;
+    dTE = abs(TE1 - TE0); % TE difference
+    if ~isempty(dTE)
+        descrip = sprintf('dTE=%.4g;%s', dTE, descrip);
+        s.deltaTE = dTE;
+    end
+end
+
+% Get dwell time
+if ~strcmp(tryGetField(s, 'MRAcquisitionType'), '3D') && ~isempty(iPhase)
+    dwell = double(tryGetField(s, 'EffectiveEchoSpacing')) / 1000; % GE
+    % http://www.spinozacentre.nl/wiki/index.php/NeuroWiki:Current_developments
+    if isempty(dwell) % Philips
+        wfs = tryGetField(s, 'WaterFatShift');
+        epiFactor = tryGetField(s, 'EPIFactor');
+        dwell = wfs ./ (434.215 * (double(epiFactor)+1)) * 1000;
+    end
+    if isempty(dwell) % Siemens
+        hz = csa_header(s, 'BandwidthPerPixelPhaseEncode');
+        dwell = 1000 ./ hz / dim(iPhase); % in ms
+    end
+    if isempty(dwell) % next is not accurate, so as last resort
+        dur = csa_header(s, 'RealDwellTime') * 1e-6; % ns to ms
+        dwell = dur * asc_header(s, 'sKSpace.lBaseResolution');
+    end
+    if isempty(dwell) && strncmpi(s.Manufacturer, 'UIH', 3)
+        try dwell = s.AcquisitionDuration; % not confirmed yet
+        catch
+            try dwell = s.MRVFrameSequence.Item_1.AcquisitionDuration; end
+        end
+        if ~isempty(dwell), dwell = dwell / dim(iPhase); end
+    end
+    
+    if ~isempty(dwell)
+        s.EffectiveEPIEchoSpacing = dwell;
+        % https://github.com/rordenlab/dcm2niix/issues/130
+        readout = dwell * (dim(iPhase)- 1) / 1000; % since 170923
+        s.ReadoutSeconds = readout;
+        descrip = sprintf('readout=%.3g;dwell=%.3g;%s', readout, dwell, descrip);
+    end
+end
+
+if ~isempty(iPhase)
+    if isempty(phPos), pm = '?'; b67 = 0;
+    elseif phPos,      pm = '';  b67 = 1;
+    else,              pm = '-'; b67 = 2;
+    end
+    nii.hdr.dim_info = nii.hdr.dim_info + b67*64;
+    axes = 'xyz'; % actually ijk
+    phDir = [pm axes(iPhase)];
+    s.UnwarpDirection = phDir;
+    descrip = sprintf('phase=%s;%s', phDir, descrip);
+end
+nii.hdr.descrip = descrip; % char[80], drop from end if exceed
+
+% slope and intercept: apply to img if no rounding error 
+sclApplied = tryGetField(s, 'ApplyRescale', false);
+if any(isfield(s, {'RescaleSlope' 'RescaleIntercept'})) && ~sclApplied
+    slope = tryGetField(s, 'RescaleSlope', 1); 
+    inter = tryGetField(s, 'RescaleIntercept', 0);
+    if isfield(s, 'MRScaleSlope') % Philips: see PAR file for detail
+        inter = inter / (slope * double(s.MRScaleSlope));
+        slope = 1 / double(s.MRScaleSlope);
+    end
+    val = sort(double([max(nii.img(:)) min(nii.img(:))]) * slope + inter);
+    dClass = class(nii.img);
+    if isa(nii.img, 'float') || (mod(slope,1)==0 && mod(inter,1)==0 ... 
+            && val(1)>=intmin(dClass) && val(2)<=intmax(dClass))
+        nii.img = nii.img * slope + inter; % apply to img if no rounding
+    else
+        nii.hdr.scl_slope = slope;
+        nii.hdr.scl_inter = inter;
+    end
+elseif sclApplied && isfield(s, 'MRScaleSlope')
+    slope = tryGetField(s, 'RescaleSlope', 1) * s.MRScaleSlope; 
+    nii.img = nii.img / slope;
+end
+
+if pf.scale_16bit && any(nii.hdr.datatype==[4 512]) % like dcm2niix
+    if nii.hdr.datatype == 4 % int16
+        scale = floor(32000 / double(max(abs(nii.img(:)))));
+    else % datatype==512 % uint16
+        scale = floor(64000 / double((max(nii.img(:)))));
+    end
+    nii.img = nii.img * scale;
+    nii.hdr.scl_slope = nii.hdr.scl_slope / scale;
+end
+h{1} = s;
+
+% Possible patient position: HFS/HFP/FFS/FFP / HFDR/HFDL/FFDR/FFDL
+% Seems dicom takes care of this, and maybe nothing needs to do here.
+% patientPos = tryGetField(s, 'PatientPosition', '');
+
+flds = { % store for nii.ext and json
+  'ConversionSoftware' 'SeriesNumber' 'SeriesDescription' 'ImageType' 'Modality' ...
+  'AcquisitionDateTime' 'TaskName' 'bval' 'bvec' 'VolumeTiming' ...
+  'ReadoutSeconds' 'DelayTimeInTR' 'SliceTiming' 'RepetitionTime' ...
+  'UnwarpDirection' 'EffectiveEPIEchoSpacing' 'EchoTime' 'deltaTE' 'EchoTimes' ...
+  'SecondEchoTime' 'InversionTime' 'CardiacTriggerDelayTimes' ...
+  'PatientName' 'PatientSex' 'PatientAge' 'PatientSize' 'PatientWeight' ...
+  'PatientPosition' 'SliceThickness' 'FlipAngle' 'RBMoCoTrans' 'RBMoCoRot' ...
+  'Manufacturer' 'SoftwareVersion' 'MRAcquisitionType' ...
+  'InstitutionName' 'InstitutionAddress' 'DeviceSerialNumber' ...
+  'ScanningSequence' 'SequenceVariant' 'ScanOptions' 'SequenceName' ...
+  'TableHeight' 'DistanceSourceToPatient' 'DistanceSourceToDetector'};
+if ~pf.save_patientName, flds(strcmp(flds, 'PatientName')) = []; end
+if bids, flds(~cellfun('isempty', regexp(flds, 'Patient.*'))) = []; end
+for i = 1:numel(flds)
+    if ~isfield(s, flds{i}), continue; end
+    nii.json.(flds{i}) = s.(flds{i});
+end
+
+%% Subfunction, reshape mosaic into volume, remove padded zeros
+function vol = mos2vol(mos, nSL, isUIH)
+nMos = ceil(sqrt(nSL)); % nMos x nMos tiles for Siemens, maybe nMos x nMos-1 UIH
+[nr, nc, nv] = size(mos); % number of row, col and vol in mosaic
+nr = nr / nMos; nc = nc / nMos; % number of row and col in slice
+if isUIH && nMos*(nMos-1)>=nSL, nc = size(mos,2) / (nMos-1); end % one col less
+vol = zeros([nr nc nSL nv], class(mos));
+for i = 1:nSL
+    r =    mod(i-1, nMos) * nr + (1:nr); % 2nd slice is tile(2,1)
+    c = floor((i-1)/nMos) * nc + (1:nc);
+    vol(:, :, i, :) = mos(r, c, :);
+end
+
+%% subfunction: set slice timing related info
+function [h, hdr] = sliceTiming(h, hdr)
+s = h{1};
+TR = tryGetField(s, 'RepetitionTime'); % in ms
+if isempty(TR), TR = tryGetField(s, 'TemporalResolution'); end
+if isempty(TR), return; end
+hdr.pixdim(5) = TR / 1000;
+hdr.xyzt_units = 8; % seconds
+if hdr.dim(5)<3 || tryGetField(s, 'isDTI', 0) || ...
+        strncmp(tryGetField(s, 'MRAcquisitionType'), '3D', 2)
+    return; % skip 3D, DRI, fieldmap, short EPI etc
+end
+
+nSL = hdr.dim(4);
+delay = asc_header(s, 'lDelayTimeInTR')/1000; % in ms now
+if isempty(delay), delay = 0;
+else, h{1}.DelayTimeInTR = delay;
+end
+TA = TR - delay;
+
+% Siemens mosaic
+t = csa_header(s, 'MosaicRefAcqTimes'); % in ms
+if ~isempty(t) && isfield(s, 'LastFile') && max(t)-min(t)>TA % MB wrong vol 1
+    try t = mb_slicetiming(s, TA); end %#ok<*TRYNC>
+end
+
+if isempty(t) && strncmpi(s.Manufacturer, 'UIH', 3)
+    t = zeros(nSL, 1);
+    if isfield(s, 'MRVFrameSequence') % mosaic
+        for j = 1:nSL
+            item = sprintf('Item_%g', j);
+            str = s.MRVFrameSequence.(item).AcquisitionDateTime;
+            t(j) = datenum(str, 'yyyymmddHHMMSS.fff');
+        end
+    else
+        dict = dicm_dict('', 'AcquisitionDateTime');
+        for j = 1:nSL
+            s1 = dicm_hdr(h{j}.Filename, dict);
+            t(j) = datenum(s1.AcquisitionDateTime, 'yyyymmddHHMMSS.fff');
+        end
+    end
+    t = (t - min(t)) * 24 * 3600 * 1000; % day to ms
+end
+
+if isempty(t) && isfield(s, 'RTIA_timer') % GE
+    t = zeros(nSL, 1);
+    nFile = numel(h);
+    % seen problem for 1st vol, so use last vol
+    for j = 1:nSL, t(j) = tryGetField(h{nFile-nSL+j}, 'RTIA_timer', 0); end
+    if all(diff(t)==0), t = []; 
+    else
+        t = t - min(t);
+        ma = max(t) / TA;
+        if ma>1, t = t / 10; % was ms*10, old dicom
+        elseif ma<1e-3, t = t * 1000; % was sec, new dicom?
+        end
+    end
+end
+
+if isempty(t) && isfield(s, 'ProtocolDataBlock') && ...
+        isfield(s.ProtocolDataBlock, 'SLICEORDER') % GE with invalid RTIA_timer
+    SliceOrder = s.ProtocolDataBlock.SLICEORDER;
+    t = (0:nSL-1)' * TA/nSL;
+    if strcmp(SliceOrder, '1') % 0/1: sequential/interleaved based on limited data
+        t([1:2:nSL 2:2:nSL]) = t;
+    elseif ~strcmp(SliceOrder, '0')
+        errorLog(['Unknown SLICEORDER (' SliceOrder ') for ' s.NiftiName]);
+        return;
+    end
+end
+
+% Siemens multiframe: read TimeAfterStart from last file
+if isempty(t) && tryGetField(s, 'NumberOfFrames', 1)>1 &&  ...
+        ~isempty(csa_header(s, 'TimeAfterStart'))
+    % Use TimeAfterStart, not FrameAcquisitionDatetime. See
+    % https://github.com/rordenlab/dcm2niix/issues/240#issuecomment-433036901
+    % s2 = struct('FrameAcquisitionDatetime', {cell(nSL,1)});
+    % s2 = dicm_hdr(h{end}, s2, 1:nSL); % avoid 1st volume
+    % t = datenum(s2.FrameAcquisitionDatetime, 'yyyymmddHHMMSS.fff');
+    % t = (t - min(t)) * 24 * 3600 * 1000; % day to ms
+    s2 = struct('TimeAfterStart', nan(1, nSL));
+    s2 = dicm_hdr(h{end}, s2, 1:nSL); % avoid 1st volume
+    t = s2.TimeAfterStart; % in secs
+    t = (t - min(t)) * 1000;
+end
+
+% Get slice timing for non-mosaic Siemens file. Could remove Manufacturer
+% check, but GE/Philips AcquisitionTime seems useless
+if isempty(t) && ~tryGetField(s, 'isMos', 0) && strncmpi(s.Manufacturer, 'SIEMENS', 7)
+    dict = dicm_dict('', {'AcquisitionDateTime' 'AcquisitionDate' 'AcquisitionTime'});
+    t = zeros(nSL, 1);
+    for j = 1:nSL
+        s1 = dicm_hdr(h{j}.Filename, dict);
+        try str = s1.AcquisitionDateTime;
+        catch
+            try str = [s1.AcquisitionDate s1.AcquisitionTime];
+            catch, t = []; break;
+            end
+        end
+        t(j) = datenum(str, 'yyyymmddHHMMSS.fff');
+    end
+    t = (t - min(t)) * 24 * 3600 * 1000; % day to ms
+end
+
+if isempty(t) % non-mosaic Siemens: create 't' based on ucMode
+    ucMode = asc_header(s, 'sSliceArray.ucMode'); % 1/2/4: Asc/Desc/Inter
+    if isempty(ucMode), return; end
+    t = (0:nSL-1)' * TA/nSL;
+    if ucMode==2
+        t = t(nSL:-1:1);
+    elseif ucMode==4
+        if mod(nSL,2), t([1:2:nSL 2:2:nSL]) = t;
+        else, t([2:2:nSL 1:2:nSL]) = t;
+        end
+    end
+    if asc_header(s, 'sSliceArray.ucImageNumb'), t = t(nSL:-1:1); end % rev-num
+end
+
+if numel(t)<2, return; end
+t = t - min(t); % it may be relative to 1st slice
+
+t1 = sort(t);
+if t1(1)==t1(2) || (t1(end)>TA), sc = 0; % no useful info, or bad timing MB
+elseif t1(1) == t1(2), sc = 0; t1 = unique(t1); % was 7 for MB but error in FS
+elseif isequal(t, t1), sc = 1; % ascending
+elseif isequal(t, flip(t1)), sc = 2; % descending
+elseif t(1)<t(3) % ascending interleaved
+    if t(1)<t(2), sc = 3; % odd slices first
+    else, sc = 5; % Siemens even number of slices
+    end
+elseif t(1)>t(3) % descending interleaved
+    if t(1)>t(2), sc = 4;
+    else, sc = 6; % Siemens even number of slices
+    end
+else, sc = 0; % unlikely to reach
+end
+
+h{1}.SliceTiming = 0.5 - t/TR; % as for FSL custom timing
+hdr.slice_code = sc;
+hdr.slice_end = nSL-1; % 0-based, slice_start default to 0
+hdr.slice_duration = min(diff(t1))/1000;
+
+%% subfunction: extract bval & bvec, store in 1st header
+function [h, nii] = get_dti_para(h, nii)
+nDir = nii.hdr.dim(5);
+if nDir<2, return; end
+bval = nan(nDir, 1);
+bvec = nan(nDir, 3);
+s = h{1};
+ref = 1; % not coded by Manufacturer, but by how we get bvec (since 190213).
+% With this method, the code will get correct ref if bvec ref scheme changes 
+% some day, e.g. if GE saves (0018,9089) in the future.
+% ref = 0: IMG, UIH for now;
+% ref = 1: PCS, Siemens/Philips or unknown vendor, this is default
+% ref = 2: FPS, Bruker for now (need to verify)
+% ref = 3: FPS_GE, confusing signs
+%  Since some dicom do not save bval or bvec for bval=0 case, it is better to
+%  loop all directions to detect 'ref'.
+
+nSL = nii.hdr.dim(4);
+nFile =  numel(h);
+if isfield(s, 'bvec_original') % from BV or PAR file
+    bval = s.B_value;
+    bvec = s.bvec_original;
+    % ref = tryGetField(s, 'bvec_ref', 1); % not implemented yet
+elseif isfield(s, 'PerFrameFunctionalGroupsSequence')
+    if nFile== 1 % all vol in 1 file, for Philips/Bruker
+        iDir = 1:nSL:nSL*nDir;
+        if isfield(s, 'SortFrames'), iDir = s.SortFrames(iDir); end
+        s2 = struct('B_value', bval', 'DiffusionGradientDirection', bvec', ...
+            'MRDiffusionGradOrientation', bvec');
+        s2 = dicm_hdr(s, s2, iDir); % call search_MF_val
+        bval = s2.B_value';
+        bvec = s2.DiffusionGradientDirection';
+        if all(isnan(bvec(:)))
+            bvec = s2.MRDiffusionGradOrientation';
+            if ~all(isnan(bvec(:))), ref = 0; end % UIH
+        end
+        if isfield(s, 'Private_0177_1100') && all(isnan(bvec(:))) % Bruker
+            str = char(s.Private_0177_1100');
+            expr = 'DwGradVec\s*=\s*\(\s*(\d+),\s*(\d+)\s*\)\s+'; % DwDir incomplete            
+            [C, ind] = regexp(str, expr, 'tokens', 'end', 'once');
+            if isequal(str2double(C), [nDir 3])
+                ref = 2;
+                bvec = sscanf(str(ind:end), '%f', nDir*3);
+                bvec = normc(reshape(bvec, 3, []))';
+                [~, i] = sort(iDir); bvec(i,:) = bvec;
+            end
+        end
+    elseif nDir == nFile % 1 vol per file, e.g. Siemens/UIH
+        for i = 1:nDir
+            bval(i) = MF_val('B_value', h{i}, 1);
+            a = MF_val('DiffusionGradientDirection', h{i}, 1);
+            if isempty(a)
+                a = MF_val('MRDiffusionGradOrientation', h{i}, 1);
+                if ~isempty(a), ref = 0; end % UIH
+            end
+            if ~isempty(a), bvec(i,:) = a; end
+        end
+    else
+        errorLog('Number of files and diffusion directions not match');
+        return;
+    end
+elseif nFile>1 % multiple files: order already in slices then volumes
+    dict = dicm_dict(s.Manufacturer, {'B_value' 'B_factor' 'SlopInt_6_9' ...
+       'DiffusionDirectionX' 'DiffusionDirectionY' 'DiffusionDirectionZ' ...
+       'MRDiffusionGradOrientation'});
+    iDir = (0:nDir-1) * nFile/nDir + 1; % could be mosaic or multiframe
+    for j = 1:nDir % no bval/bvec for B0 volume
+        s2 = h{iDir(j)};
+        val = tryGetField(s2, 'B_value');
+        if val == 0, continue; end
+        vec = tryGetField(s2, 'DiffusionGradientDirection'); % Siemens/Philips
+        if isempty(val) || isempty(vec) % GE/UIH
+            s2 = dicm_hdr(s2.Filename, dict);
+        end
+        
+        if isempty(val), val = tryGetField(s2, 'B_factor'); end % old Philips
+        if isempty(val) && isfield(s2, 'SlopInt_6_9') % GE
+            val = mod(s2.SlopInt_6_9(1), 100000);
+        end
+        if isempty(val), val = 0; end % may be B_value=0
+        bval(j) = val;
+        
+        if isempty(vec)
+            vec = tryGetField(s2, 'MRDiffusionGradOrientation');
+            if ref==1 && ~isempty(vec), ref = 0; end % UIH
+        end
+        if isempty(vec) % GE, old Philips
+            vec(1) = tryGetField(s2, 'DiffusionDirectionX', 0);
+            vec(2) = tryGetField(s2, 'DiffusionDirectionY', 0);
+            vec(3) = tryGetField(s2, 'DiffusionDirectionZ', 0);
+            if ref==1 && strncmpi(s.Manufacturer, 'GE', 2), ref = 3; end
+        end
+        bvec(j,:) = vec;
+    end
+end
+
+if all(isnan(bval)) && all(isnan(bvec(:)))
+    errorLog(['Failed to get DTI parameters: ' s.NiftiName]);
+    return; 
+end
+bval(isnan(bval)) = 0;
+bvec(isnan(bvec)) = 0;
+
+if strncmpi(s.Manufacturer, 'Philips', 7)
+    % Remove computed ADC: it may not be the last vol
+    ind = find(bval>1e-4 & sum(abs(bvec),2)<1e-4);
+    if ~isempty(ind) % DiffusionDirectionality: 'ISOTROPIC'
+        bval(ind) = [];
+        bvec(ind,:) = [];
+        nii.img(:,:,:,ind) = [];
+        nii.hdr.dim(5) = nDir - numel(ind);
+    end
+end
+
+h{1}.bvec_original = bvec; % original from dicom
+
+% http://wiki.na-mic.org/Wiki/index.php/NAMIC_Wiki:DTI:DICOM_for_DWI_and_DTI
+[ixyz, R] = xform_mat(s, nii.hdr.dim(2:4)); % R takes care of slice dir
+if ref == 1 % PCS: Siemens/Philips
+    R = normc(R(:, 1:3));
+    bvec = bvec * R; % dicom plane to image plane
+elseif ref == 2 % FPS: Bruker in Freq/Phase/Slice reference
+    if strcmp(tryGetField(s, 'InPlanePhaseEncodingDirection'), 'ROW')
+        bvec = bvec(:, [2 1 3]);
+    end
+elseif ref == 3 % FPS: GE in Freq/Phase/Slice reference
+    if strcmp(tryGetField(s, 'InPlanePhaseEncodingDirection'), 'ROW')
+        bvec = bvec(:, [2 1 3]);
+        bvec(:, 2) = -bvec(:, 2); % because of transpose?
+        if ixyz(3)<3
+            errorLog(sprintf(['%s: bvec sign for non-axial acquisition with' ...
+             ' ROW phase direction not tested.\n Please check ' ...
+             'the result and report problem to author.'], s.NiftiName));
+        end
+    end
+    flp = R(ixyz+[0 3 6]) < 0; % negative sign
+    flp(3) = ~flp(3); % GE slice dir opposite to LPS for all sag/cor/tra
+    if ixyz(3)==1, flp(1) = ~flp(1); end % Sag slice: don't know why
+    bvec(:, flp) = -bvec(:, flp);
+end
+
+% bval may need to be scaled by norm(bvec)
+% https://mrtrix.readthedocs.io/en/latest/concepts/dw_scheme.html
+nm = sum(bvec .^ 2, 2);
+if any(nm>0.01 & abs(nm-1)>0.01) % this check may not be necessary
+    h{1}.bval_original = bval; % before scaling
+    bval = bval .* nm;
+    nm(nm<1e-4) = 1; % remove zeros after correcting bval
+    bvec = bsxfun(@rdivide, bvec, sqrt(nm));
+end
+
+h{1}.bval = bval; % store all into header of 1st file
+h{1}.bvec = bvec; % computed bvec in image ref
+
+%% subfunction: save bval & bvec files
+function save_dti_para(s, fname)
+if ~isfield(s, 'bvec') || all(s.bvec(:)==0), return; end
+if isfield(s, 'bval')
+    fid = fopen([fname '.bval'], 'w');
+    fprintf(fid, '%.5g ', s.bval); % one row
+    fclose(fid);
+end
+
+str = repmat('%.6f ', 1, size(s.bvec,1));
+fid = fopen([fname '.bvec'], 'w');
+fprintf(fid, [str '\n'], s.bvec); % 3 rows by # direction cols
+fclose(fid);
+
+%% Subfunction, return a parameter from CSA Image/Series header
+function val = csa_header(s, key)
+val = [];
+fld = 'CSAImageHeaderInfo';
+if isfield(s, fld) && isfield(s.(fld), key), val = s.(fld).(key); return; end
+if isfield(s, key), val = s.(key); return; end % general tag: 2nd choice
+try val = s.PerFrameFunctionalGroupsSequence.Item_1.(fld).Item_1.(key); return; end
+fld = 'CSASeriesHeaderInfo';
+if isfield(s, fld) && isfield(s.(fld), key), val = s.(fld).(key); return; end
+
+%% Subfunction, Convert 3x3 direction cosine matrix to quaternion
+% Simplied from Quaternions by Przemyslaw Baranski 
+function [q, proper] = dcm2quat(R)
+% [q, proper] = dcm2quat(R)
+% Retrun quaternion abcd from normalized matrix R (3x3)
+proper = sign(det(R));
+if proper<0, R(:,3) = -R(:,3); end
+
+q = sqrt([1 1 1; 1 -1 -1; -1 1 -1; -1 -1 1] * diag(R) + 1) / 2;
+if ~isreal(q(1)), q(1) = 0; end % if trace(R)+1<0, zero it
+[mx, ind] = max(q);
+mx = mx * 4;
+
+if ind == 1
+    q(2) = (R(3,2) - R(2,3)) /mx;
+    q(3) = (R(1,3) - R(3,1)) /mx;
+    q(4) = (R(2,1) - R(1,2)) /mx;
+elseif ind ==  2
+    q(1) = (R(3,2) - R(2,3)) /mx;
+    q(3) = (R(1,2) + R(2,1)) /mx;
+    q(4) = (R(3,1) + R(1,3)) /mx;
+elseif ind == 3
+    q(1) = (R(1,3) - R(3,1)) /mx;
+    q(2) = (R(1,2) + R(2,1)) /mx;
+    q(4) = (R(2,3) + R(3,2)) /mx;
+elseif ind == 4
+    q(1) = (R(2,1) - R(1,2)) /mx;
+    q(2) = (R(3,1) + R(1,3)) /mx;
+    q(3) = (R(2,3) + R(3,2)) /mx;
+end
+if q(1)<0, q = -q; end % as MRICron
+
+%% Subfunction: get dicom xform matrix and related info
+function [ixyz, R, pixdim, xyz_unit] = xform_mat(s, dim)
+haveIOP = isfield(s, 'ImageOrientationPatient');
+if haveIOP, R = reshape(s.ImageOrientationPatient, 3, 2);
+else, R = [1 0 0; 0 1 0]';
+end
+R(:,3) = cross(R(:,1), R(:,2)); % right handed, but sign may be wrong
+foo = abs(R);
+[~, ixyz] = max(foo); % orientation info: perm of 1:3
+if ixyz(2) == ixyz(1), foo(ixyz(2),2) = 0; [~, ixyz(2)] = max(foo(:,2)); end
+if any(ixyz(3) == ixyz(1:2)), ixyz(3) = setdiff(1:3, ixyz(1:2)); end
+if nargout<2, return; end
+iSL = ixyz(3); % 1/2/3 for Sag/Cor/Tra slice
+signSL = sign(R(iSL, 3));
+
+try 
+    pixdim = s.PixelSpacing([2 1]);
+    xyz_unit = 2; % mm
+catch
+    pixdim = [1 1]'; % fake
+    xyz_unit = 0; % no unit information
+end
+thk = tryGetField(s, 'SpacingBetweenSlices');
+if isempty(thk), thk = tryGetField(s, 'SliceThickness', pixdim(1)); end
+pixdim = [pixdim; thk];
+haveIPP = isfield(s, 'ImagePositionPatient');
+if haveIPP, ipp = s.ImagePositionPatient; else, ipp = -(dim'.* pixdim)/2; end
+% Next is almost dicom xform matrix, except mosaic trans and unsure slice_dir
+R = [R * diag(pixdim) ipp];
+
+if dim(3)<2, return; end % don't care direction for single slice
+
+if s.Columns>dim(1) && ~strncmpi(s.Manufacturer, 'UIH', 3) % Siemens mosaic
+    R(:,4) = R * [ceil(sqrt(dim(3))-1)*dim(1:2)/2 0 1]'; % real slice location
+    vec = csa_header(s, 'SliceNormalVector'); % mosaic has this
+    if ~isempty(vec) % exist for all tested data
+        if sign(vec(iSL)) ~= signSL, R(:,3) = -R(:,3); end
+        return;
+    end
+elseif isfield(s, 'LastFile') && isfield(s.LastFile, 'ImagePositionPatient')
+    R(:, 3) = (s.LastFile.ImagePositionPatient - R(:,4)) / (dim(3)-1);
+    thk = norm(R(:,3)); % override slice thickness if it is off
+    if abs(pixdim(3)-thk)/thk > 0.01, pixdim(3) = thk; end
+    return; % almost all non-mosaic images return from here
+end
+
+% Rest of the code is almost unreachable
+if strncmp(s.Manufacturer, 'SIEMENS', 7) % both mosaic and regular
+    ori = {'Sag' 'Cor' 'Tra'}; ori = ori{iSL};
+    sNormal = asc_header(s, ['sSliceArray.asSlice[0].sNormal.d' ori]);
+    if asc_header(s, ['sSliceArray.ucImageNumb' ori]), sNormal = -sNormal; end
+    if sign(sNormal) ~= signSL, R(:,3) = -R(:,3); end
+    if ~isempty(sNormal), return; end
+end
+
+pos = []; % volume center we try to retrieve
+if isfield(s, 'LastScanLoc') && isfield(s, 'FirstScanLocation') % GE
+    pos = (s.LastScanLoc + s.FirstScanLocation) / 2; % mid-slice center
+    if iSL<3, pos = -pos; end % RAS convention!
+    pos = pos - R(iSL, 1:2) * (dim(1:2)'-1)/2; % mid-slice location
+end
+
+if isempty(pos) && isfield(s, 'Stack') % Philips
+    ori = {'RL' 'AP' 'FH'}; ori = ori{iSL};
+    pos = tryGetField(s.Stack.Item_1, ['MRStackOffcentre' ori]);
+    pos = pos - R(iSL, 1:2) * dim(1:2)'/2; % mid-slice location
+end
+
+if isempty(pos) % keep right-handed, and warn user
+    if haveIPP && haveIOP
+        errorLog(['Please check whether slices are flipped: ' s.NiftiName]);
+    else
+        errorLog(['No orientation/location information found for ' s.NiftiName]);
+    end
+elseif sign(pos-R(iSL,4)) ~= signSL % same direction?
+    R(:,3) = -R(:,3);
+end
+
+%% Subfunction: get a parameter in CSA series ASC header: MrPhoenixProtocol
+function val = asc_header(s, key)
+val = []; 
+csa = 'CSASeriesHeaderInfo';
+if ~isfield(s, csa) % in case of multiframe
+    try s.(csa) = s.SharedFunctionalGroupsSequence.Item_1.(csa).Item_1; end
+end
+if ~isfield(s, csa), return; end
+if isfield(s.(csa), 'MrPhoenixProtocol')
+    str = s.(csa).MrPhoenixProtocol;
+elseif isfield(s.(csa), 'MrProtocol') % older version dicom
+    str = s.(csa).MrProtocol;
+else % in case of failure to decode CSA header
+    str = char(s.(csa)(:)');
+    str = regexp(str, 'ASCCONV BEGIN(.*)ASCCONV END', 'tokens', 'once');
+    if isempty(str), return; end
+    str = str{1};
+end
+
+% tSequenceFileName  = ""%SiemensSeq%\gre_field_mapping""
+expr = ['\n' regexptranslate('escape', key) '.*?=\s*(.*?)\n'];
+str = regexp(str, expr, 'tokens', 'once');
+if isempty(str), return; end
+str = strtrim(str{1});
+
+if strncmp(str, '""', 2) % str parameter
+    val = str(3:end-2);
+elseif strncmp(str, '"', 1) % str parameter for version like 2004A
+    val = str(2:end-1);
+elseif strncmp(str, '0x', 2) % hex parameter, convert to decimal
+    val = sscanf(str(3:end), '%x', 1);
+else % decimal
+    val = sscanf(str, '%g', 1);
+end
+
+%% Subfunction: return matlab decompress command if the file is compressed
+function func = compress_func(fname)
+func = '';
+if any(regexpi(fname, '\.mgz$')), return; end
+fid = fopen(fname);
+if fid<0, return; end
+sig = fread(fid, 2, '*uint8')';
+fclose(fid);
+if isequal(sig, [80 75]) % zip file
+    func = 'unzip';
+elseif isequal(sig, [31 139]) % gz, tgz, tar
+    func = 'untar';
+end
+% ! "c:\program Files (x86)\7-Zip\7z.exe" x -y -oF:\tmp\ F:\zip\3047ZL.zip
+
+%% Subfuction: for GUI callbacks
+function gui_callback(h, evt, cmd, fh)
+hs = guidata(fh);
+drawnow;
+switch cmd
+    case 'do_convert'
+        src = get(fh, 'UserData');
+        dst = hs.dst.Text;
+        if isempty(src) || isempty(dst)
+            str = 'Source folder/file(s) and Result folder must be specified';
+            errordlg(str, 'Error Dialog');
+            return;
+        end
+        rstFmt = (get(hs.rstFmt, 'Value') - 1) * 2; % 0 or 2
+        if rstFmt == 4
+            if verLessThanOctave
+                fprintf('BIDS conversion is easier with MATLAB R2018a or more.\n');
+            end
+            if get(hs.gzip,  'Value')
+                rstFmt = 'bids';
+            else
+                rstFmt = 'bidsnii';
+            end % 1 or 3
+        else
+            if get(hs.gzip,  'Value'), rstFmt = rstFmt + 1; end % 1 or 3
+            if get(hs.rst3D, 'Value'), rstFmt = rstFmt + 4; end % 4 to 7
+        end
+        set(h, 'Enable', 'off', 'string', 'Conversion in progress');
+        clnObj = onCleanup(@()set(h, 'Enable', 'on', 'String', 'Start conversion')); 
+        drawnow;
+        dicm2nii(src, dst, rstFmt);
+        
+        % save parameters if last conversion succeed
+        pf = getpref('dicm2nii_gui_para');
+        pf.rstFmt = get(hs.rstFmt, 'Value');
+        pf.rst3D = get(hs.rst3D, 'Value');
+        pf.gzip = get(hs.gzip, 'Value');
+        pf.src = hs.src.Text;
+        ind = strfind(pf.src, '{');
+        if ~isempty(ind), pf.src = strtrim(pf.src(1:ind-1)); end
+        pf.dst = hs.dst.Text;
+        setpref('dicm2nii_gui_para', fieldnames(pf), struct2cell(pf));
+    case 'dstDialog'
+        folder = hs.dst.Text; % current folder
+        if ~isfolder(folder), folder = hs.src.Text; end
+        if ~isfolder(folder), folder = fileparts(folder); end
+        if ~isfolder(folder), folder = pwd; end
+        dst = uigetdir(folder, 'Select a folder for result files');
+        if isnumeric(dst), return; end
+        hs.dst.Text = dst;
+    case 'srcDir'
+        folder = hs.src.Text; % initial folder
+        if ~isfolder(folder), folder = fileparts(folder); end
+        if ~isfolder(folder), folder = pwd; end
+        src = jFileChooser(folder, 'Select folders/files to convert');
+        if isnumeric(src), return; end
+        set(hs.fig, 'UserData', src);
+        txt = src{1};
+        if numel(src) > 1,  txt = [txt ' {and more}']; end 
+        hs.src.Text = txt;
+    case 'set_src'
+        str = hs.src.Text;
+        ind = strfind(str, '{');
+        if ~isempty(ind), return; end % no check with multiple files
+        if ~isempty(str) && ~exist(str, 'file')
+            val = dir(str);
+            folder = fileparts(str);
+            if isempty(val)
+                val = get(fh, 'UserData');
+                if iscellstr(val)
+                    val = [fileparts(val{1}), sprintf(' {%g files}', numel(val))];
+                end
+                if ~isempty(val), hs.src.Text = val; end
+                errordlg('Invalid input', 'Error Dialog');
+                return;
+            end
+            str = {val.name};
+            str = strcat(folder, filesep, str);
+        end
+        set(fh, 'UserData', str);
+    case 'set_dst'
+        str = hs.dst.Text;
+        if isempty(str), return; end
+        if ~exist(str, 'file') && ~mkdir(str)
+            hs.dst.Text = '';
+            errordlg(['Invalid folder name ''' str ''''], 'Error Dialog');
+            return;
+        end
+    case 'SPMStyle' % turn off compression
+        if get(hs.rst3D, 'Value'), set(hs.gzip, 'Value', 0); end
+    case 'about'
+        item = get(hs.about, 'Value');
+        if item == 1 % about
+            str = sprintf(['dicm2nii.m by Xiangrui Li\n\n' ...
+                'Feedback to: xiangrui.li@gmail.com\n\n' ...
+                'Last updated on %s\n'], getVersion);
+            helpdlg(str, 'About dicm2nii')
+        elseif item == 2 % license
+            try
+                str = fileread([fileparts(mfilename('fullpath')) '/LICENSE']);
+            catch
+                str = 'license.txt file not found';
+            end
+            helpdlg(strtrim(str), 'License')
+        elseif item == 3
+            doc dicm2nii;
+        elseif item == 4
+            checkUpdate(mfilename);
+        elseif item == 5
+            web('www.sciencedirect.com/science/article/pii/S0165027016300073', '-browser');
+        end
+        set(hs.about, 'Value', 1);
+    case 'drop_src' % Java drop source
+        try
+            if strcmp(evt.DropType, 'file')
+                n = numel(evt.Data);
+                if n == 1
+                    hs.src.Text = evt.Data{1};
+                    set(hs.fig, 'UserData', evt.Data{1});
+                else
+                    hs.src.Text = sprintf('%s {%g files}', ...
+                        fileparts(evt.Data{1}), n);
+                    set(fh, 'UserData', evt.Data);
+                end
+            else % string
+                hs.src.Text = strtrim(evt.Data);
+                gui_callback([], [], 'set_src', fh);
+            end
+        catch me
+            errordlg(me.message);
+        end
+    case 'drop_dst' % Java drop dst
+        try
+            if strcmp(evt.DropType, 'file')
+                nam = evt.Data{1};
+                if ~isfolder(nam), nam = fileparts(nam); end
+                hs.dst.Text = nam;
+            else
+                hs.dst.Text = strtrim(evt.Data);
+                gui_callback([], [], 'set_dst', fh);
+            end
+        catch me
+            errordlg(me.message);
+        end
+    otherwise
+        create_gui;
+end
+
+%% Subfuction: create GUI or bring it to front if exists
+function create_gui
+fh = figure('dicm' * 256.^(0:3)'); % arbitury integer
+if strcmp('dicm2nii_fig', get(fh, 'Tag')), return; end
+
+scrSz = get(0, 'ScreenSize');
+fSz = 9; % + ~(ispc || ismac);
+clr = [1 1 1]*206/256;
+clrButton = [1 1 1]*216/256;
+cb = @(cmd) {@gui_callback cmd fh}; % callback shortcut
+uitxt = @(txt,pos) uicontrol('Style', 'text', 'Position', pos, 'FontSize', fSz, ...
+    'HorizontalAlignment', 'left', 'String', txt, 'BackgroundColor', clr);
+getpf = @(p,dft)getpref('dicm2nii_gui_para', p, dft);
+chkbox = @(parent,val,str,cbk,tip) uicontrol(parent, 'Style', 'checkbox', ...
+    'FontSize', fSz, 'HorizontalAlignment', 'left', 'BackgroundColor', clr, ...
+    'Value', val, 'String', str, 'Callback', cbk, 'TooltipString', tip);
+
+set(fh, 'Toolbar', 'none', 'Menubar', 'none', 'Resize', 'off', 'Color', clr, ...
+    'Tag', 'dicm2nii_fig', 'Position', [200 scrSz(4)-600 420 300], 'Visible', 'off', ...
+    'Name', 'dicm2nii - DICOM to NIfTI Converter', 'NumberTitle', 'off');
+
+uitxt('Move mouse onto button, text box or check box for help', [8 274 400 16]);
+str = sprintf(['Browse convertible files or folders (can have subfolders) ' ...
+    'containing files.\nConvertible files can be dicom, Philips PAR,' ...
+    ' AFNI HEAD, BrainVoyager files, or a zip file containing those files']);
+uicontrol('Style', 'Pushbutton', 'Position', [6 235 112 24], ...
+    'FontSize', fSz, 'String', 'DICOM folder/files', 'Background', clrButton, ...
+    'TooltipString', str, 'Callback', cb('srcDir'));
+
+jSrc = javaObjectEDT('javax.swing.JTextField');
+warning('off', 'MATLAB:ui:javacomponent:FunctionToBeRemoved');
+hs.src = javacomponent(jSrc, [118 234 294 24], fh);
+hs.src.FocusLostCallback = cb('set_src');
+hs.src.Text = getpf('src', pwd);
+% hs.src.ActionPerformedCallback = cb('set_src'); % fire when pressing ENTER
+hs.src.ToolTipText = ['<html>This is the source folder or file(s). You can<br>' ...
+    'Type the source folder name into the box, or<br>' ...
+    'Click DICOM folder/files button to browse, or<br>' ...
+    'Drag and drop a folder or file(s) into the box'];
+
+uicontrol('Style', 'Pushbutton', 'Position', [6 199 112 24], ...
+    'FontSize', fSz, 'String', 'Result folder', 'Background', clrButton, ...
+    'TooltipString', 'Browse result folder', 'Callback', cb('dstDialog'));
+jDst = javaObjectEDT('javax.swing.JTextField');
+hs.dst = javacomponent(jDst, [118 198 294 24], fh);
+hs.dst.FocusLostCallback = cb('set_dst');
+hs.dst.Text = getpf('dst', pwd);
+hs.dst.ToolTipText = ['<html>This is the result folder name. You can<br>' ...
+    'Type the folder name into the box, or<br>' ...
+    'Click Result folder button to set the value, or<br>' ...
+    'Drag and drop a folder into the box'];
+
+uitxt('Output format', [8 166 82 16]);
+hs.rstFmt = uicontrol('Style', 'popup', 'Background', 'white', 'FontSize', fSz, ...
+    'Value', getpf('rstFmt',1), 'Position', [92 162 82 24], ...
+    'String', {' .nii' ' .hdr/.img' ' BIDS (http://bids.neuroimaging.io)'}, ...
+    'TooltipString', 'Choose output file format');
+
+hs.gzip = chkbox(fh, getpf('gzip',true), 'Compress', '', 'Compress into .gz files');
+sz = get(hs.gzip, 'Extent'); set(hs.gzip, 'Position', [220 166 sz(3)+24 sz(4)]);
+
+hs.rst3D = chkbox(fh, getpf('rst3D',false), 'SPM 3D', cb('SPMStyle'), ...
+    'Save one file for each volume (SPM style)');
+sz = get(hs.rst3D, 'Extent'); set(hs.rst3D, 'Position', [330 166 sz(3)+24 sz(4)]);
+           
+hs.convert = uicontrol('Style', 'pushbutton', 'Position', [104 8 200 30], ...
+    'FontSize', fSz, 'String', 'Start conversion', ...
+    'Background', clrButton, 'Callback', cb('do_convert'), ...
+    'TooltipString', 'Dicom source and Result folder needed before start');
+
+hs.about = uicontrol('Style', 'popup',  'String', ...
+    {'About' 'License' 'Help text' 'Check update' 'A paper about conversion'}, ...
+    'Position', [326 12 88 20], 'Callback', cb('about'));
+
+ph = uipanel(fh, 'Units', 'Pixels', 'Position', [4 50 410 102], 'FontSize', fSz, ...
+    'BackgroundColor', clr, 'Title', 'Preferences (also apply to command line and future sessions)');
+setpf = @(p)['setpref(''dicm2nii_gui_para'',''' p ''',get(gcbo,''Value''));'];
+
+p = 'lefthand';
+h = chkbox(ph, getpf(p,true), 'Left-hand storage', setpf(p), ...
+    'Left hand storage works well for FSL, and likely doesn''t matter for others');
+sz = get(h, 'Extent'); set(h, 'Position', [4 60 sz(3)+24 sz(4)]);
+
+p = 'save_patientName';
+h = chkbox(ph, getpf(p,true), 'Store PatientName', setpf(p), ...
+    'Store PatientName in NIfTI hdr, ext and json');
+sz = get(h, 'Extent'); set(h, 'Position', [180 60 sz(3)+24 sz(4)]);
+
+p = 'use_parfor';
+h = chkbox(ph, getpf(p,true), 'Use parfor if needed', setpf(p), ...
+    'Converter will start parallel tool if necessary');
+sz = get(h, 'Extent'); set(h, 'Position', [4 36 sz(3)+24 sz(4)]);
+
+p = 'use_seriesUID';
+h = chkbox(ph, getpf(p,true), 'Use SeriesInstanceUID if exists', setpf(p), ...
+    'Only uncheck this if SeriesInstanceUID is messed up by some third party archive software');
+sz = get(h, 'Extent'); set(h, 'Position', [180 36 sz(3)+24 sz(4)]);
+
+p = 'save_json';
+h = chkbox(ph, getpf(p,false), 'Save json file', setpf(p), ...
+    'Save json file for BIDS (http://bids.neuroimaging.io/)');
+sz = get(h, 'Extent'); set(h, 'Position', [4 12 sz(3)+24 sz(4)]);
+
+p = 'scale_16bit';
+h = chkbox(ph, getpf(p,false), 'Use 16-bit scaling', setpf(p), ...
+    'Losslessly scale 16-bit integers to use dynamic range');
+sz = get(h, 'Extent'); set(h, 'Position', [180 12 sz(3)+24 sz(4)]);
+
+hs.fig = fh;
+guidata(fh, hs); % store handles
+drawnow; set(fh, 'Visible', 'on', 'HandleVisibility', 'callback');
+
+try % java_dnd is based on dndcontrol by Maarten van der Seijs
+    java_dnd(jSrc, cb('drop_src'));
+    java_dnd(jDst, cb('drop_dst'));
+catch me
+    fprintf(2, '%s\n', me.message);
+end
+
+gui_callback([], [], 'set_src', fh);
+
+%% subfunction: return phase positive and phase axis (1/2) in image reference
+function [phPos, iPhase] = phaseDirection(s)
+phPos = []; iPhase = [];
+fld = 'InPlanePhaseEncodingDirection';
+if isfield(s, fld)
+    if     strncmpi(s.(fld), 'COL', 3), iPhase = 2; % based on dicm_img(s,0)
+    elseif strncmpi(s.(fld), 'ROW', 3), iPhase = 1;
+    else, errorLog(['Unknown ' fld ' for ' s.NiftiName ': ' s.(fld)]);
+    end
+end
+
+if isfield(s, 'CSAImageHeaderInfo') % SIEMENS
+    phPos = csa_header(s, 'PhaseEncodingDirectionPositive'); % image ref
+% elseif isfield(s, 'ProtocolDataBlock') % GE
+%     try % VIEWORDER "1" == bottom_up
+%         phPos = s.ProtocolDataBlock.VIEWORDER == '1';
+%     end
+elseif isfield(s, 'UserDefineData') % GE
+    % https://github.com/rordenlab/dcm2niix/issues/163
+    try
+    b = s.UserDefineData;
+    i = typecast(b(25:26), 'uint16'); % hdr_offset
+    v = typecast(b(i+1:i+4), 'single'); % 5.0 to 40.0
+    if v >= 25.002, i = i + 76; flag2_off = 777; else, flag2_off = 917; end
+    sliceOrderFlag = bitget(b(i+flag2_off), 2);
+    phasePolarFlag = bitget(b(i+49), 3);
+    phPos = ~xor(phasePolarFlag, sliceOrderFlag);
+    end
+else
+    if isfield(s, 'Stack') % Philips
+        try d = s.Stack.Item_1.MRStackPreparationDirection(1); catch, return; end
+    elseif isfield(s, 'PEDirectionDisplayed') % UIH
+        try d = s.PEDirectionDisplayed(1); catch, return; end
+    elseif isfield(s, 'Private_0177_1100') % Bruker
+        expr ='(?<=\<\+?)[LRAPSI]{1}(?=;\s*phase\>)'; % <+P;phase> or <P;phase>  
+        d = regexp(char(s.Private_0177_1100'), expr, 'match', 'once');
+        id = regexp('LRAPSI', d);
+        id = id + mod(id,2)*2-1;
+        str = 'LRAPFH'; d = str(id);
+    else % unknown Manufacturer
+        return;
+    end
+    try R = reshape(s.ImageOrientationPatient, 3, 2); catch, return; end
+    [~, ixy] = max(abs(R)); % like [1 2]
+    if isempty(iPhase) % if no InPlanePhaseEncodingDirection
+        iPhase = strfind('RLAPFH', d);
+        iPhase = ceil(iPhase/2); % 1/2/3 for RL/AP/FH
+        iPhase = find(ixy==iPhase); % now 1 or 2
+    end
+    if     any(d == 'LPH'), phPos = false; % in dicom ref
+    elseif any(d == 'RAF'), phPos = true;
+    end
+    if R(ixy(iPhase), iPhase)<0, phPos = ~phPos; end % tricky! in image ref
+end
+
+%% subfunction: extract useful fields for multiframe dicom
+function s = multiFrameFields(s)
+if isfield(s, 'MRVFrameSequence') % not real multi-frame dicom
+    try
+    s.ImagePositionPatient = s.MRVFrameSequence.Item_1.ImagePositionPatient;
+    s.AcquisitionDateTime = s.MRVFrameSequence.Item_1.AcquisitionDateTime;
+    item = sprintf('Item_%g', s.LocationsInAcquisition);
+    s.LastFile.ImagePositionPatient = s.MRVFrameSequence.(item).ImagePositionPatient;
+    end
+    return;
+end
+pffgs = 'PerFrameFunctionalGroupsSequence';
+sfgs = 'SharedFunctionalGroupsSequence';
+if any(~isfield(s, {sfgs pffgs})), return; end
+try nFrame = s.NumberOfFrames; catch, nFrame = numel(s.(pffgs).FrameStart); end
+
+% check slice ordering (Philips often needs SortFrames)
+n = numel(MF_val('DimensionIndexValues', s, 1));
+if n>0 && nFrame>1
+    na = nan(1, nFrame);
+    s2 = struct('InStackPositionNumber', na, 'TemporalPositionIndex', na, ...
+                'DimensionIndexValues', nan(n,nFrame), 'B_value', zeros(1, nFrame));
+    s2 = dicm_hdr(s, s2, 1:nFrame);
+    if ~isnan(s2.InStackPositionNumber(1))
+        SL = s2.InStackPositionNumber';
+        VL = [s2.TemporalPositionIndex' s2.DimensionIndexValues([3:end 1],:)'];
+    else % use DimensionIndexValues as backup (seen in GE)
+        SL = s2.DimensionIndexValues(2,:)'; % Bruker slice dim in (3,:)?
+        VL = s2.DimensionIndexValues([3:end 1],:)';
+    end
+    [ind, nSL] = sort_frames([SL s2.B_value'], VL);
+    if isempty(ind), s = []; return; end
+    if ~isequal(ind, 1:nFrame) % && strncmpi(s.Manufacturer, 'Philips', 7)
+        if ind(1) ~= 1 || ind(end) ~= nFrame 
+            s = dicm_hdr(s.Filename, [], ind([1 end])); % re-read new frames [1 end]
+        end
+        s.SortFrames = ind; % will use to sort img and get iVol/iSL for PerFrameSQ
+    end
+    if ~isfield(s, 'LocationsInAcquisition'), s.LocationsInAcquisition = nSL; end
+end
+
+% copy important fields into s
+flds = {'EchoTime' 'PixelSpacing' 'SpacingBetweenSlices' 'SliceThickness' ...
+        'RepetitionTime' 'FlipAngle' 'RescaleIntercept' 'RescaleSlope' ...
+        'ImageOrientationPatient' 'ImagePositionPatient' ...
+        'InPlanePhaseEncodingDirection' 'MRScaleSlope' 'CardiacTriggerDelayTime'};
+iF = 1; if isfield(s, 'SortFrames'), iF = s.SortFrames(1); end
+for i = 1:numel(flds)
+    if isfield(s, flds{i}), continue; end
+    a = MF_val(flds{i}, s, iF);
+    if ~isempty(a), s.(flds{i}) = a; end
+end
+
+if ~isfield(s, 'EchoTime')
+    a = MF_val('EffectiveEchoTime', s, iF);
+    if ~isempty(a), s.EchoTime = a;
+    else, try s.EchoTime = str2double(s.EchoTimeDisplay); end
+    end
+end
+
+% https://github.com/rordenlab/dcm2niix/issues/369
+if strncmpi(s.Manufacturer, 'Philips', 7)
+  try
+    iLast = sprintf('Item_%g', s.NumberOfFrames);
+    a = s.(pffgs).(iLast).PrivatePerFrameSq.Item_1.MRImageDynamicScanBeginTime;
+    if a>0, s.RepetitionTime = a / (s.NumberOfDynamicScans-1) * 1000; end
+  end
+end
+
+% for Siemens: the redundant copy makes non-Siemens code faster
+% if isfield(s.(sfgs).Item_1, 'CSASeriesHeaderInfo')
+%     s.CSASeriesHeaderInfo = s.(sfgs).Item_1.CSASeriesHeaderInfo.Item_1;
+% end
+% fld = 'CSAImageHeaderInfo';
+% if isfield(s.(pffgs).Item_1, fld)
+%     s.(fld) = s.(pffgs).(sprintf('Item_%g', iF)).(fld).Item_1;
+% end
+
+% check ImageOrientationPatient consistency for 1st and last frame only
+if nFrame<2, return; end
+iF = nFrame; if isfield(s, 'SortFrames'), iF = s.SortFrames(iF); end
+a = MF_val('ImagePositionPatient', s, iF);
+if ~isempty(a), s.LastFile.ImagePositionPatient = a; end
+fld = 'ImageOrientationPatient';
+val = MF_val(fld, s, iF);
+if ~isempty(val) && isfield(s, fld) && any(abs(val-s.(fld))>1e-4)
+    s = []; return; % inconsistent orientation, skip
+end
+
+%% subfunction: return value from Shared or PerFrame FunctionalGroupsSequence
+function val = MF_val(fld, s, iFrame)
+pffgs = 'PerFrameFunctionalGroupsSequence';
+switch fld
+    case 'EffectiveEchoTime'
+        sq = 'MREchoSequence';
+    case {'DiffusionDirectionality' 'B_value'}
+        sq = 'MRDiffusionSequence';
+    case 'ComplexImageComponent'
+        sq = 'MRImageFrameTypeSequence';
+    case {'DimensionIndexValues' 'InStackPositionNumber' 'TemporalPositionIndex' ...
+            'FrameReferenceDatetime' 'FrameAcquisitionDatetime'}
+        sq = 'FrameContentSequence';
+    case {'RepetitionTime' 'FlipAngle'}
+        sq = 'MRTimingAndRelatedParametersSequence';
+    case 'ImagePositionPatient'
+        sq = 'PlanePositionSequence';
+    case 'ImageOrientationPatient'
+        sq = 'PlaneOrientationSequence';
+    case {'PixelSpacing' 'SpacingBetweenSlices' 'SliceThickness'}
+        sq = 'PixelMeasuresSequence';
+    case {'RescaleIntercept' 'RescaleSlope' 'RescaleType'}
+        sq = 'PixelValueTransformationSequence';
+    case {'InPlanePhaseEncodingDirection' 'MRAcquisitionFrequencyEncodingSteps' ...
+            'MRAcquisitionPhaseEncodingStepsInPlane'}
+        sq = 'MRFOVGeometrySequence';
+    case 'CardiacTriggerDelayTime'
+        sq = 'CardiacTriggerSequence';
+    case {'SliceNumberMR' 'EchoTime' 'MRScaleSlope'}
+        sq = 'PrivatePerFrameSq'; % Philips
+    case 'DiffusionGradientDirection' % 
+        sq = 'MRDiffusionSequence';
+        try
+            s2 = s.(pffgs).(sprintf('Item_%g', iFrame)).(sq).Item_1;
+            val = s2.DiffusionGradientDirectionSequence.Item_1.(fld);
+        catch, val = [0 0 0]';
+        end
+        if nargin>1, return; end
+    otherwise
+        error('Sequence for %s not set.', fld);
+end
+if nargin<2
+    val = {'SharedFunctionalGroupsSequence' pffgs sq fld 'NumberOfFrames'}; 
+    return;
+end
+try 
+    val = s.SharedFunctionalGroupsSequence.Item_1.(sq).Item_1.(fld);
+catch
+    try
+        val = s.(pffgs).(sprintf('Item_%g', iFrame)).(sq).Item_1.(fld);
+    catch
+        val = [];
+    end
+end
+
+%% subfunction: split nii components into multiple nii
+function nii = split_components(nii, s)
+fld = 'ComplexImageComponent';
+if ~strcmp(tryGetField(s, fld, ''), 'MIXED'), return; end
+
+if ~isfield(s, 'Volumes') % PAR file and single-frame file have this
+    nSL = nii.hdr.dim(4); nVol = nii.hdr.dim(5);
+    iFrames = 1:nSL:nSL*nVol;
+    if isfield(s, 'SortFrames'), iFrames = s.SortFrames(iFrames); end
+    s1 = struct(fld, {cell(1, nVol)}, 'MRScaleSlope', nan(1,nVol), ...
+            'RescaleSlope', nan(1,nVol), 'RescaleIntercept', nan(1,nVol));
+    s.Volumes = dicm_hdr(s, s1, iFrames);
+end
+if ~isfield(s, 'Volumes'), return; end
+
+% suppose scl not applied in set_nii_hdr, since MRScaleSlope is not integer
+flds = {'EchoTimes' 'CardiacTriggerDelayTimes'}; % to split
+s1 = s.Volumes;
+nii0 = nii;
+% [c, ia] = unique(s.Volumes.(fld), 'stable'); % since 2013a?
+[~, ia] = unique(s1.(fld));
+ia = sort(ia);
+c = s1.(fld)(ia);
+for i = 1:numel(c)
+    nii(i) = nii0;
+    ind = strcmp(c{i}, s1.(fld));
+    nii(i).img = nii0.img(:,:,:,ind);
+    slope = s1.RescaleSlope(ia(i)); if isnan(slope), slope = 1; end 
+    inter = s1.RescaleIntercept(ia(i)); if isnan(inter), inter = 0; end
+    if ~isnan(s1.MRScaleSlope(ia(i)))
+        inter = inter / (slope * s1.MRScaleSlope(ia(i)));
+        slope = 1 / s1.MRScaleSlope(ia(i));
+    end
+    nii(i).hdr.scl_inter = inter;
+    nii(i).hdr.scl_slope = slope;
+    nii(i).hdr.file_name = [s.NiftiName '_' lower(c{i})];
+    nii(i) = nii_tool('update', nii(i));
+    
+    for j = 1:numel(flds)
+        if ~isfield(nii(i).json, flds{j}), continue; end
+        nii(i).json.(flds{j}) = nii(i).json.(flds{j})(ind);
+    end
+end
+
+%% Write error info to a file in case user ignores Command Window output
+function firstTime = errorLog(errInfo, folder)
+persistent niiFolder;
+if nargin>1, firstTime = isempty(niiFolder); niiFolder = folder; end
+if isempty(errInfo), return; end
+fprintf(2, ' %s\n', errInfo); % red text in Command Window
+fid = fopen([niiFolder 'dicm2nii_warningMsg.txt'], 'a');
+fseek(fid, 0, -1); 
+fprintf(fid, '%s\n', errInfo);
+fclose(fid);
+
+%% Get version yyyymmdd from README.md 
+function dStr = getVersion(str)
+dStr = '20191130';
+if nargin<1 || isempty(str)
+    pth = fileparts(mfilename('fullpath'));
+    fname = fullfile(pth, 'README.md');
+    if ~exist(fname, 'file'), return; end
+    str = fileread(fname);
+end
+a = regexp(str, 'version\s(\d{4}\.\d{2}\.\d{2})', 'tokens', 'once');
+if ~isempty(a), dStr = a{1}([1:4 6:7 9:10]); end
+
+%% Get position info from Siemens CSA ASCII header
+% The only case this is useful for now is for DTI_ColFA, where Siemens omit 
+% ImageOrientationPatient, ImagePositionPatient, PixelSpacing.
+% This shows how to get info from Siemens CSA header.
+function s = csa2pos(s, nSL)
+ori = {'Sag' 'Cor' 'Tra'}; % 1/2/3
+sNormal = zeros(3,1);
+for i = 1:3
+    a = asc_header(s, ['sSliceArray.asSlice[0].sNormal.d' ori{i}]);
+    if ~isempty(a), sNormal(i) = a; end
+end
+if all(sNormal==0); return; end % likely no useful info, give up
+
+isMos = tryGetField(s, 'isMos', false);
+revNum = ~isempty(asc_header(s, 'sSliceArray.ucImageNumb'));
+[cosSL, iSL] = max(abs(sNormal));
+if isMos && (~isfield(s, 'CSAImageHeaderInfo') || ...
+        ~isfield(s.CSAImageHeaderInfo, 'SliceNormalVector'))
+    a = sNormal; if revNum, a = -a; end
+    s.CSAImageHeaderInfo.SliceNormalVector = a;
+end
+
+pos = zeros(3,2);
+sl = [0 nSL-1];
+for j = 1:2
+    key = sprintf('sSliceArray.asSlice[%g].sPosition.d', sl(j));
+    for i = 1:3
+        a = asc_header(s, [key ori{i}]);
+        if ~isempty(a), pos(i,j) = a; end
+    end
+end
+
+if ~isfield(s, 'SpacingBetweenSlices')
+    if all(pos(:,2)==0) % like Mprage: dThickness & sPosition for volume
+        a = asc_header(s, 'sSliceArray.asSlice[0].dThickness') ./ nSL;
+        if ~isempty(a), s.SpacingBetweenSlices = a; end
+    else
+        s.SpacingBetweenSlices = abs(diff(pos(iSL,:))) / (nSL-1) / cosSL;
+    end
+end
+
+if ~isfield(s, 'PixelSpacing')
+    a = asc_header(s, 'sSliceArray.asSlice[0].dReadoutFOV');
+    a = a ./ asc_header(s, 'sKSpace.lBaseResolution');
+    interp = asc_header(s, 'sKSpace.uc2DInterpolation');
+    if interp, a = a ./ 2; end
+    if ~isempty(a), s.PixelSpacing = a * [1 1]'; end
+end
+
+R(:,3) = sNormal; % ignore revNum for now
+if isfield(s, 'ImageOrientationPatient')
+    R(:, 1:2) = reshape(s.ImageOrientationPatient, 3, 2);
+else
+    if iSL==3
+        R(:,2) = [0 R(3,3) -R(2,3)] / norm(R(2:3,3));
+        R(:,1) = cross(R(:,2), R(:,3));
+    elseif iSL==2
+        R(:,1) = [R(2,3) -R(1,3) 0] / norm(R(1:2,3));
+        R(:,2) = cross(R(:,3), R(:,1));
+    elseif iSL==1
+        R(:,1) = [-R(2,3) R(1,3) 0] / norm(R(1:2,3));
+        R(:,2) = cross(R(:,1), R(:,3));
+    end
+
+    rot = asc_header(s, 'sSliceArray.asSlice[0].dInPlaneRot');
+    if isempty(rot), rot = 0; end
+    rot = rot - round(rot/pi*2)*pi/2; % -45 to 45 deg, is this right?
+    ca = cos(rot); sa = sin(rot);
+    R = R * [ca sa 0; -sa ca 0; 0 0 1];
+    s.ImageOrientationPatient = R(1:6)';
+end
+
+if ~isfield(s, 'ImagePositionPatient')    
+    dim = double([s.Columns s.Rows]');
+    if all(pos(:,2) == 0) % pos(:,1) for volume center
+        if any(~isfield(s,{'PixelSpacing' 'SpacingBetweenSlices'})), return; end
+        R = R * diag([s.PixelSpacing([2 1]); s.SpacingBetweenSlices]);
+        x = [-dim/2*[1 1]; (nSL-1)/2*[-1 1]];
+        pos = R * x + pos(:,1) * [1 1]; % volume center to slice 1&nSL position
+    else % this may be how Siemens sets unusual mosaic ImagePositionPatient 
+        if ~isfield(s, 'PixelSpacing'), return; end
+        R = R(:,1:2) * diag(s.PixelSpacing([2 1]));
+        pos = pos - R * dim/2 * [1 1]; % slice centers to slice position
+    end
+    if revNum, pos = pos(:, [2 1]); end
+    if isMos, pos(:,2) = pos(:,1); end % set LastFile same as first for mosaic
+    s.ImagePositionPatient = pos(:,1);
+    s.LastFile.ImagePositionPatient = pos(:,2);
+end
+
+%% subfuction: check whether parpool is available
+% Return true if it is already open, or open it if available
+function doParal = useParTool
+doParal = usejava('jvm');
+if ~doParal, return; end
+
+if isempty(which('parpool')) % for early matlab versions
+    try 
+        if matlabpool('size')<1 %#ok<*DPOOL>
+            try
+                matlabpool; 
+            catch me
+                fprintf(2, '%s\n', me.message);
+                doParal = false;
+            end
+        end
+    catch
+        doParal = false;
+    end
+    return;
+end
+
+% Following for later matlab with parpool
+try 
+    if isempty(gcp('nocreate'))
+        try
+            parpool; 
+        catch me
+            fprintf(2, '%s\n', me.message);
+            doParal = false;
+        end
+    end
+catch
+    doParal = false;
+end
+
+%% subfunction: return nii ext from dicom struct
+% The txt extension is in format of: name = parameter;
+% Each parameter ends with [';' char(0 10)]. Examples:
+% Modality = 'MR'; % str parameter enclosed in single quotation marks
+% FlipAngle = 72; % single numeric value, brackets may be used, but optional
+% SliceTiming = [0.5 0.1 ... ]; % vector parameter enclosed in brackets
+% bvec = [0 -0 0 
+% -0.25444411 0.52460458 -0.81243353 
+% ...
+% 0.9836791 0.17571079 0.038744]; % matrix rows separated by char(10) and/or ';'
+function ext = set_nii_ext(s)
+flds = fieldnames(s);
+ext.ecode = 6; % text ext
+ext.edata = '';
+for i = 1:numel(flds)
+    try val = s.(flds{i}); catch, continue; end
+    if ischar(val)
+        str = sprintf('''%s''', val);
+    elseif numel(val) == 1 % single numeric
+        str = sprintf('%.8g', val);
+    elseif isvector(val) % row or column
+        str = sprintf('%.8g ', val);
+        str = sprintf('[%s]', str(1:end-1)); % drop last space
+    elseif isnumeric(val) % matrix, like DTI bvec
+        fmt = repmat('%.8g ', 1, size(val, 2));
+        str = sprintf([fmt char(10)], val'); %#ok
+        str = sprintf('[%s]', str(1:end-2)); % drop last space and char(10)
+    else % in case of struct etc, skip
+        continue;
+    end
+    ext.edata = [ext.edata flds{i} ' = ' str ';' char([0 10])];
+end
+
+% % Matlab ext: ecode = 40
+% fname = [tempname '.mat'];
+% save(fname, '-struct', 's', '-v7'); % field as variable
+% fid = fopen(fname);
+% b = fread(fid, inf, '*uint8'); % data bytes
+% fclose(fid);
+% delete(fname);
+% 
+% % first 4 bytes (int32) encode real data length, endian-dependent
+% if exist('ext', 'var'), n = numel(ext)+1; else n = 1; end
+% ext(n).edata = [typecast(int32(numel(b)), 'uint8')'; b];
+% ext(n).ecode = 40; % Matlab
+ 
+% % Dicom ext: ecode = 2
+% if isfield(s, 'SOPInstanceUID') % make sure it is dicom
+%     if exist('ext', 'var'), n = numel(ext)+1; else n = 1; end
+%     ext(n).ecode = 2; % dicom
+%     fid = fopen(s.Filename);
+%     ext(n).edata = fread(fid, s.PixelData.Start, '*uint8');
+%     fclose(fid);
+% end
+
+%% Fix some broken multiband sliceTiming. Hope this won't be needed in future.
+% Odd number of nShot is fine, but some even nShot may have problem.
+% This gives inconsistent result to the following example in PDF doc, but I
+% would rather believe the example is wrong:
+% nSL=20; mb=2; nShot=nSL/mb; % inc=3
+% In PDF: 0,10 - 3,13 - 6,16 - 9,19 - 1,11 - 4,14 - 7,17 - 2,12 - 5,15 - 8,18
+% result: 0,10 - 3,13 - 6,16 - 9,19 - 2,12 - 5,15 - 8,18 - 1,11 - 4,14 - 7,17
+function t = mb_slicetiming(s, TA)
+dict = dicm_dict(s.Manufacturer, 'MosaicRefAcqTimes');
+s2 = dicm_hdr(s.LastFile.Filename, dict);
+t = s2.MosaicRefAcqTimes; % try last volume first
+
+% No SL acc factor. Not even multiband flag. This is UGLY
+nSL = double(s.LocationsInAcquisition);
+mb = ceil((max(t) - min(t)) ./ TA); % based on the wrong timing pattern
+if isempty(mb) || mb==1 || mod(nSL,mb)>0, return; end % not MB or wrong mb guess
+
+nShot = nSL / mb;
+ucMode = asc_header(s, 'sSliceArray.ucMode'); % 1/2/4: Asc/Desc/Inter
+if isempty(ucMode), return; end
+t = linspace(0, TA, nShot+1)'; t(end) = [];
+t = repmat(t, mb, 1); % ascending, ucMode==1
+if ucMode == 2 % descending
+    t = t(nSL:-1:1);
+elseif ucMode == 4 % interleaved
+    if mod(nShot,2) % odd number of shots
+        inc = 2;
+    else
+        inc = nShot / 2 - 1;
+        if mod(inc,2) == 0, inc = inc - 1; end
+        errorLog([s.NiftiName ': multiband interleaved order, even' ...
+            ' number of shots.\nThe SliceTiming information may be wrong.']);
+    end
+    
+% % This gives the result in the PDF doc for example above
+%     ind = nan(nShot, 1); j = 0; i = 1; k = 0;
+%     while 1
+%         ind(i) = j + k*inc;
+%         if ind(i)+(mb-1)*nShot > nSL-1
+%             j = j + 1; k = 0;
+%         else
+%             i = i + 1; k = k + 1;
+%         end
+%         if i>nShot, break; end
+%     end
+    
+    ind = mod((0:nShot-1)*inc, nShot)'; % my guess based on chris data
+    
+    if nShot==6, ind = [0 2 4 1 5 3]'; end % special case
+    ind = bsxfun(@plus, ind*ones(1,mb), (0:mb-1)*nShot);
+    ind = ind + 1;
+
+    t = zeros(nSL, 1);
+    for i = 1:nShot
+        t(ind(i,:)) = (i-1) / nShot;
+    end
+    t = t * TA;
+end
+if csa_header(s, 'ProtocolSliceNumber')>0, t = t(nSL:-1:1); end % rev-num
+
+%% subfunction: check ImagePostionPatient from multiple slices/volumes
+function [err, nSL, sliceN, isTZ] = checkImagePosition(ipp, gantryTilt)
+a = diff(sort(ipp));
+tol = max(a)/100; % max(a) close to SliceThichness. 1% arbituary
+if nargin>1 && gantryTilt, tol = tol * 10; end % arbituary
+nSL = sum(a > tol) + 1;
+err = ''; sliceN = []; isTZ = false;
+nVol = numel(ipp) / nSL;
+if mod(nVol,1), err = 'Missing file(s) detected'; return; end
+if nSL<2, return; end
+
+isTZ = nVol>1 && all(abs(diff(ipp(1:nVol))) < tol);
+if isTZ % Philips XYTZ
+    a = ipp(1:nVol:end);
+    b = reshape(ipp, nVol, nSL);
+else
+    a = ipp(1:nSL);
+    b = reshape(ipp, nSL, nVol)';
+end
+[~, sliceN] = sort(a); % no descend since wrong for PAR/singleDicom
+if any(abs(diff(a,2))>tol), warning('Inconsistent slice spacing'); end
+if nVol>1
+    b = diff(b);
+    if any(abs(b(:))>tol), err = 'Irregular slice order'; return; end
+end
+
+%% Save JSON file, proposed by Chris G
+% matlab.internal.webservices.toJSON(s)
+function save_json(s, fname)
+flds = fieldnames(s);
+fid = fopen([fname '.json'], 'w'); % overwrite silently if exist
+fprintf(fid, '{\n');
+for i = 1:numel(flds)
+    nam = flds{i};
+    if ~isfield(s, nam), continue; end
+    val = s.(nam);
+    
+    % this if-elseif block takes care of name/val change for BIDS json
+    if any(strcmp(nam, {'RepetitionTime' 'InversionTime' 'EchoTimes' 'CardiacTriggerDelayTimes'}))
+        val = val / 1000; % in sec now
+    elseif strcmp(nam, 'UnwarpDirection')
+        nam = 'PhaseEncodingDirection';
+        if val(1) == '-' || val(1) == '?', val = val([2 1]); end
+        if     val(1) == 'x', val(1) = 'i'; % BIDS spec
+        elseif val(1) == 'y', val(1) = 'j';
+        elseif val(1) == 'z', val(1) = 'k';
+        end
+    elseif strcmp(nam, 'EffectiveEPIEchoSpacing')
+        nam = 'EffectiveEchoSpacing';
+        val = val / 1000;
+    elseif strcmp(nam, 'ReadoutSeconds')
+        nam = 'TotalReadoutTime';
+    elseif strcmp(nam, 'SliceTiming')
+        val = (0.5 - val) * s.RepetitionTime / 1000; % FSL style to secs
+    elseif strcmp(nam, 'SecondEchoTime')
+        nam = 'EchoTime2';
+        val = val / 1000;
+    elseif strcmp(nam, 'EchoTime')
+        % if there are two TEs we are dealing with a fieldmap
+        if isfield(s, 'SecondEchoTime')
+            nam = 'EchoTime1';
+        end
+        val = val / 1000;
+    elseif strcmp(nam, 'bval')
+        nam = 'DiffusionBValue';
+    elseif strcmp(nam, 'bvec')
+        nam = 'DiffusionGradientOrientation';
+    elseif strcmp(nam, 'DelayTimeInTR')
+        nam = 'DelayTime';
+        val = val / 1000; % secs 
+    elseif strcmp(nam, 'ImageType')
+        val = regexp(val, '\\', 'split');
+    end
+    
+    fprintf(fid, '\t"%s": ', nam);
+    if isempty(val)
+        fprintf(fid, 'null,\n');
+    elseif ischar(val)
+        fprintf(fid, '"%s",\n', strrep(val, '\', '\\'));
+    elseif iscellstr(val)
+        fprintf(fid, '[');
+        fprintf(fid, '"%s", ', val{:});
+        fseek(fid, -2, 'cof'); % remove trailing comma and space
+        fprintf(fid, '],\n');
+    elseif numel(val) == 1 % scalar numeric
+        fprintf(fid, '%.8g,\n', val);
+    elseif isvector(val) % row or column
+        fprintf(fid, '[\n');
+        fprintf(fid, '\t\t%.8g,\n', val);
+        fseek(fid, -2, 'cof');
+        fprintf(fid, '\t],\n');
+    elseif isnumeric(val) % matrix
+        fprintf(fid, '[\n');
+        fmt = repmat('%.8g, ', 1, size(val, 2));
+        fprintf(fid, ['\t\t[' fmt(1:end-2) '],\n'], val');
+        fseek(fid, -2, 'cof');
+        fprintf(fid, '\n\t],\n');
+    else % in case of struct etc, skip
+        fprintf(2, 'Unknown type of data for %s.\n', nam);
+        fprintf(fid, 'null,\n');
+    end
+end
+fseek(fid, -2, 'cof'); % remove trailing comma and \n
+fprintf(fid, '\n}\n');
+fclose(fid);
+
+%% Check for newer version for 42997 at Matlab Central
+% Simplified from checkVersion in findjobj.m by Yair Altman
+function checkUpdate(mfile)
+verLink = 'https://github.com/xiangruili/dicm2nii/blob/master/README.md';
+webUrl = 'https://www.mathworks.com/matlabcentral/fileexchange/42997';
+if ~isdeployed
+try
+    str = webread(verLink);
+catch me
+    try
+        str = urlread(verLink); %#ok
+    catch
+        str = sprintf('%s.\n\nPlease download manually.', me.message);
+        errordlg(str, 'Web access error');
+        web(webUrl, '-browser');
+        return;
+    end
+end
+
+latestStr = getVersion(str);
+if datenum(getVersion(), 'yyyymmdd') >= datenum(latestStr, 'yyyymmdd')
+    msgbox([mfile ' and the package are up to date.'], 'Check update');
+    return;
+end
+
+msg = ['Update to the newer version (' latestStr ')?'];
+answer = questdlg(msg, ['Update ' mfile], 'Yes', 'Later', 'Yes');
+if ~strcmp(answer, 'Yes'), return; end
+
+url = ['https://www.mathworks.com/matlabcentral/mlc-downloads/'...
+       'downloads/e5a13851-4a80-11e4-9553-005056977bd0/' ...
+       '80e748a3-0ae1-48a5-a2cb-b8380dac0232/packages/zip'];
+tmp = tempdir;
+try
+    fname = websave('dicm2nii_github.zip', url); % 2014a
+    unzip(fname, tmp); delete(fname);
+    a = dir([tmp 'xiangruili*']);
+    if isempty(a), tdir = tmp; else, tdir = [tmp a(1).name '/']; end
+catch 
+    % system('git clone https://github.com/xiangruili/dicm2nii.git')
+    url = 'https://github.com/xiangruili/dicm2nii/archive/master.zip';
+    try
+        fname = [tmp 'dicm2nii_github.zip'];
+        urlwrite(url, fname); %#ok
+        unzip(fname, tmp); delete(fname);
+        tdir = [tmp 'dicm2nii-master/'];
+    catch me
+        errordlg(['Error in updating: ' me.message], mfile);
+        web(webUrl, '-browser');
+        return;
+    end
+end
+movefile([tdir '*.*'], [fileparts(which(mfile)) '/.'], 'f');
+rmdir(tdir, 's');
+rehash;
+warndlg(['Package updated successfully. Please restart ' mfile ...
+         ', otherwise it may give error.'], 'Check update');
+end
+
+%% Subfunction: return NumberOfImagesInMosaic if Siemens mosaic, or [] otherwise.
+% If NumberOfImagesInMosaic in CSA is >1, it is mosaic, and we are done. 
+% If not exists, it may still be mosaic due to Siemens bug seen in syngo MR
+% 2004A 4VA25A phase image. Then we check EchoColumnPosition in CSA, and if it
+% is smaller than half of the slice dim, sSliceArray.lSize is used as nMos. If
+% no CSA at all, the better way may be to peek into img to get nMos. Then the
+% first attempt is to check whether there are padded zeros. If so we count zeros
+% either at top or bottom of the img to decide real slice dim. In case there is
+% no padded zeros, we use the single zero lines along row or col seen in most
+% (not all, for example some phase img, derived data like moco series or tmap
+% etc) mosaic. If the lines are equally spaced, and nMos is divisible by mosaic
+% dim, we accept nMos. Otherwise, we fall back to NumberOfPhaseEncodingSteps,
+% which is used by dcm2nii, but is not reliable for most mosaic due to partial
+% fourier or less 100% phase fov.
+function nMos = nMosaic(s)
+nMos = csa_header(s, 'NumberOfImagesInMosaic'); % healthy mosaic dicom
+if ~isempty(nMos), return; end % seen 0 for GLM Design file and others
+
+% The next fix detects mosaic which is not labeled as MOSAIC in ImageType, nor
+% NumberOfImagesInMosaic exists, seen in syngo MR 2004A 4VA25A phase image.
+res = csa_header(s, 'EchoColumnPosition'); % half or full of slice dim
+if ~isempty(res)
+    dim = max([s.Columns s.Rows]);
+    interp = asc_header(s, 'sKSpace.uc2DInterpolation');
+    if ~isempty(interp) && interp, dim = dim / 2; end
+    if dim/res/2 >= 2 % nTiles>=2
+        nMos = asc_header(s, 'sSliceArray.lSize'); % mprage lSize=1
+    end
+    return; % Siemens non-mosaic returns here
+end
+
+% The fix below is for dicom labeled as \MOSAIC in ImageType, but no CSA.
+if ~isType(s, '\MOSAIC') && ~isType(s, '\VFRAME'), return; end % non-mosaic
+try nMos = s.LocationsInAcquisition; return; end % try Siemens/UIH private tag
+try nMos = numel(fieldnames(s.MRVFrameSequence)); return; end % UIH
+    
+dim = double([s.Columns s.Rows]); % slice or mosaic dim
+img = dicm_img(s, 0) ~= 0; % peek into img to figure out nMos
+nP = tryGetField(s, 'NumberOfPhaseEncodingSteps', 4); % sliceDim >= phase steps
+c = img(dim(1)-nP:end, dim(2)-nP:end); % corner at bottom-right
+done = false;
+if all(~c(:)) % at least 1 padded slice: not 100% safe
+    c = img(1:nP+1, dim(2)-nP:end); % top-right
+    if all(~c(:)) % all right tiles padded: use all to determine
+        ln = sum(img);
+    else % use several rows at bottom to determine: not as safe as all
+        ln = sum(img(dim(1)-nP:end, :));
+    end
+    z = find(ln~=0, 1, 'last');
+    nMos = dim(2) / (dim(2) - z);
+    done = mod(nMos,1)==0 && mod(dim(1),nMos)==0;
+end
+if ~done % this relies on zeros along row or col seen in most mosaic
+    ln = sum(img, 2) == 0;
+    if sum(ln)<2
+        ln = sum(img) == 0; % likely PhaseEncodingDirectionPositive=0
+        i = find(~ln, 1, 'last'); % last non-zero column in img
+        ln(i+2:end) = []; % leave only 1 true for padded zeros
+    end
+    nMos = sum(ln);
+    done = nMos>1 && all(mod(dim,nMos)==0) && all(diff(find(ln),2)==0);
+end
+if ~done && isfield(s, 'NumberOfPhaseEncodingSteps')
+    nMos = min(dim) / nP;
+    done = nMos>1 && mod(nMos,1)==0 && all(mod(dim,nMos)==0);
+end
+
+if ~done
+    errorLog([ProtocolName(s) ': NumberOfImagesInMosaic not available.']);
+    nMos = []; % keep mosaic as it is
+    return;
+end
+
+nMos = nMos * nMos; % not work for UIH
+img = mos2vol(uint8(img), nMos, 0); % find padded slices: useful for STC
+while 1
+    a = img(:,:,nMos);
+    if any(a(:)), break; end
+    nMos = nMos - 1;
+end
+
+%% Get sorting index for multi-frame and PAR/XML (also called by dicm_hdr)
+function [ind, nSL] = sort_frames(sl, ic)
+% sl is for slice index, and has B_value as 2nd column for DTI.
+% ic contains other possible identifiers which will be converted into index. 
+% The ic column order is important. 
+nSL = max(sl(:, 1));
+nFrame = size(sl, 1);
+if nSL==nFrame, ind = 1:nSL; ind(sl(:,1)) = ind; return; end % single vol
+nVol = floor(nFrame / nSL);
+badVol = nVol*nSL < nFrame; % incomplete volume
+ic(isnan(ic)) = 0;
+id = zeros(size(ic));
+for i = 1:size(ic,2)
+    [~, ~, id(:,i)] = unique(ic(:,i)); % entries to index
+end
+n = max(id); id = id(:, n>1); n = n(n>1);
+i = find(n == nVol+badVol, 1);
+if ~isempty(i) % most fMRI/DTI
+    id = id(:, i); % use a single column for sorting
+elseif ~badVol && numel(n)>1
+    [j, i] = find(tril(n' * n, -1) == nVol, 1); % need to ignore diag
+    if ~isempty(i)
+        id = id(:, [i j]); % 2 columns make nVol        
+    elseif numel(n)>2
+        i = find(cumprod(n) == nVol, 1);
+        if ~isempty(i), id = id(:, 1:i); end % first i columns make nVol
+    end
+end
+[~, ind] = sortrows([sl id]); % this sort idea is from julienbesle
+if badVol % only seen in Philips
+    try lastV = id(ind,1) > nVol; catch, lastV = []; end
+    if sum(lastV) == nFrame-nSL*nVol
+        ind(lastV) = []; % remove incomplete volume
+    else % suppose extra later slices are from bad volume
+        for i = 1:nSL
+            a = ind==i;
+            if sum(a) <= nVol, continue; end % shoule be ==
+            ind(find(a, 'last')) = []; % remove last extra one
+            if numel(ind) == nSL*nVol, break; end
+        end
+    end
+end
+ind = reshape(ind, [], nSL)'; % XYTZ to XYZT
+ind = ind(:)';
+
+%% return all file names in a folder, including in sub-folders
+function files = filesInDir(folder)
+dirs = genpath(folder);
+dirs = regexp(dirs, pathsep, 'split');
+files = {};
+for i = 1:numel(dirs)
+    if isempty(dirs{i}), continue; end
+    curFolder = [dirs{i} filesep];
+    a = dir(curFolder); % all files and folders
+    a([a.isdir]) = []; % remove folders
+    a = strcat(curFolder, {a.name});
+    files = [files a]; %#ok<*AGROW>
+end
+
+%% Select both folders and files
+function out = jFileChooser(folder, prompt, multi, button)
+if nargin<4 || isempty(button), button = 'Select'; end
+if nargin<3 || isempty(multi), multi = true; end
+if nargin<2 || isempty(prompt)
+    if multi, prompt = 'Choose files and/or folders';
+    else,     prompt = 'Choose file or folder';
+    end
+end
+if nargin<1 || isempty(folder), folder = pwd; end
+
+jFC = javax.swing.JFileChooser(folder);
+jFC.setFileSelectionMode(jFC.FILES_AND_DIRECTORIES);
+set(jFC, 'MultiSelectionEnabled', logical(multi));
+set(jFC, 'ApproveButtonText', button);
+set(jFC, 'DialogTitle', prompt);
+returnVal = jFC.showOpenDialog([]);
+if returnVal ~= jFC.APPROVE_OPTION, out = returnVal; return; end % numeric
+
+if multi
+    files = jFC.getSelectedFiles();
+    n = numel(files);
+    out = cell(1, n);
+    for i = 1:n, out{i} = char(files(i)); end
+else
+    out = char(jFC.getSelectedFile());
+end
+
+%% 
+function v = normc(M)
+vn = sqrt(sum(M .^ 2)); % vn = vecnorm(M);
+vn(vn==0) = 1;
+v = bsxfun(@rdivide, M, vn);
+
+%%
+function BtnModalityTable(h,TT,TS)
+if verLessThanOctave
+    dat = TT.Data;
+else
+    dat = cellfun(@char,table2cell(TT.Data),'uni',0);
+end
+if all(any(ismember(dat(:,2:3),'skip'),2))
+    warndlg('All images are skipped... Please select the type and modality for all scans','No scan selected');
+    return;
+end
+setappdata(0,'ModalityTable',TT.Data)
+setappdata(0,'SubjectTable',TS.Data)
+delete(h)
+
+function my_closereq(src,~)
+% Close request function 
+% to display a question dialog box
+if verLessThanOctave
+    selection = questdlg('Cancel Dicom conversion?','Close dicm2nii','OK','Cancel','Cancel');
+else
+    selection = uiconfirm(src,'Cancel Dicom conversion?',...
+        'Close dicm2nii');
+end
+switch selection
+    case 'OK'
+        delete(src)
+        setappdata(0,'Canceldicm2nii',true)
+    case 'Cancel'
+        return
+end
+
+function ax = previewDicom(ax,s,axesArgs)
+
+try
+    nSL = double(tryGetField(s{1}, 'LocationsInAcquisition'));
+    if isempty(nSL)
+        nSL = length(s);
+    end
+    img = dicm_img(s{min(end,round(nSL/2))});
+    img = img(:,:,:,round(end/2));
+
+    if verLessThanOctave
+        if ~isempty(ax)
+            axis(ax);
+        end
+        axnew = imagesc(img);
+        if isempty(ax)
+            ax = axnew.Parent;
+            setpixelposition(ax,axesArgs{3})
+        end
+        colormap(ax,axesArgs{5})
+        ax.YTickLabel = [];
+        ax.XTickLabel = [];
+    else
+        if isempty(ax)
+            ax = uiaxes(axesArgs{:});
+        end
+        imagesc(ax,img);
+    end
+    axis(ax,'off');
+    set(ax,'BackgroundColor',[0 0 0])
+    ax.DataAspectRatio = [s{min(end,round(nSL/2))}.PixelSpacing' 1];
+    
+    infos = {'EchoTime','RepetitionTime','FlipAngle','MRAcquisitionType','Manufacturer','SeriesDescription'};
+    str = {};
+    for ii=1:length(infos)
+        if isfield(s{1},infos{ii})
+            if isnumeric(s{1}.(infos{ii})), frmt = '%s: %g';
+            else, frmt = '%s: %s';
+            end
+            str = [str {sprintf(frmt,infos{ii},s{1}.(infos{ii}))}];
+        end
+    end
+    str = [str {sprintf('%s: %g','Nslices',nSL)}];
+    str = [str {sprintf('%s: %g','Nvol',length(s)/nSL)}];
+    ha = text(ax,0,0,str,'FontSize',10,'Color',[1 1 1]);
+    
+catch err
+    warning(['CANNOT PREVIEW RUN: ' err.message])
+end
+
+%%
+function showHelp(valueset)
+msg = {'BIDS Converter module for dicm2nii',...
+    'tanguy.duval@inserm.fr',...
+    'http://bids.neuroimaging.io',...
+    '------------------------------------------',...
+    'Info Table',...
+    '  Subject:            subject id. 1rst layer in directory structure',...
+    '                       ex: John',...
+    '                       No space, no dash, no underscore!',...
+    '  Session:            session id. 2nd  layer in directory structure',...
+    '                       ex: 01',...
+    '                       No space, no dash, no underscore!',...
+    '  AcquisitionDate:    Session date. 1rst Column in the session',...
+    '                        description file (sub-Subject_sessions.tsv).',...
+    '  Comment:            Comments.     2nd  Column in the session',...
+    '                        description file (sub-Subject_sessions.tsv).',...
+    '------------------------------------------',...
+    'Sequence Table',...
+    '  Name:                 SerieDescription extracted from the dicom field.',...
+    '  Type:                 type of imaging modality. 3rd layer in directory structure.',...
+    ['                        ex: ' strjoin(unique(valueset(:,1)),', ')],...
+    '                         ''skip'' to skip conversion',...
+    '  Modality:             Modality. suffix of filename. ',...
+    ['                        ex: ' strjoin(unique(valueset(:,2)),', ')],...
+    '                         ''skip'' to skip conversion',...
+    ''};
+h = msgbox(msg,'Help on BIDS converter');
+set(findall(h,'Type','Text'),'FontName','FixedWidth');
+Pos = get(h,'Position'); Pos(3) = 450;
+set(h,'Position',Pos)
+
+%%
+function val = verLessThanOctave
+isOctave = exist('OCTAVE_VERSION', 'builtin') ~= 0;
+val = isOctave || verLessThan('matlab','9.4');
+
+%% Return full name for file/path, no matter it exists or not (200120)
+% \ is treated as / for unix. This is may be bad, since \ is legal char for unix
+function rst = fullName(nam)
+if ispc
+    rst = strrep(nam, '/', '\');
+    if isempty(regexp(rst, '^([a-zA-Z]:|\\\\)', 'once')) % not \\ or C:
+        rst = [pwd '\' rst];
+    end
+    rst = [rst(1) regexprep(rst(2:end), '\\{2,}', '\\')]; % repeated sep
+    if regexp(rst, '\\\.$'), rst(end+(-1:0)) = ''; end
+    rst = strrep(rst, '\.\', '\'); % useless current dir
+    while 1 % \.. one level up
+        i = strfind(rst, '\..');
+        if isempty(i), break; end
+        i0 = strfind(rst(1:i(1)-1), '\'); % the dir before \..
+        if isempty(i0), error(['Invalid name: ' nam]); end
+        rst(i0(end):i(1)+2) = '';
+    end
+    if numel(rst)==2 && rst(2)==':', rst(3) = '\'; end
+else
+    rst = strrep(nam, '\', '/');
+    if strncmp(rst, '~', 1), rst = [getenv('HOME') rst(2:end)]; % ~: Home
+    elseif ~strncmp(rst, '/', 1), rst = [pwd '/' rst];
+    end
+    rst = regexprep(rst, '/{2,}', '/');
+    if regexp(rst, '/\.$'), rst(end+(-1:0)) = ''; end
+    rst = strrep(rst, '/./', '/');
+    while 1
+        i = strfind(rst, '/..');
+        if isempty(i), break; end
+        i0 = strfind(rst(1:i(1)-1), '/');
+        if isempty(i0), error(['Invalid name: ' nam]); end
+        rst(i0(end):i(1)+2) = '';
+    end
+    if isempty(rst), rst = '/'; end
+end
+
+%% this can be removed for matlab 2013b+
+function y = flip(varargin)
+try
+    y = builtin('flip', varargin{:});
+catch
+    if nargin<2, varargin{2} = find(size(varargin{1})>1, 1); end
+    y = flipdim(varargin{:}); %#ok
+end
+
+%% this can be removed for matlab 2013b+
+function tf = isfolder(folderName)
+try tf = builtin('isfolder', folderName);
+catch, tf = isdir(folderName); %#ok
+end